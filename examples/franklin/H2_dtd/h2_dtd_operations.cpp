#include <random>

#include "Hatrix/Hatrix.h"
#include "franklin/franklin.hpp"

#include "globals.hpp"
#include "h2_tasks.hpp"
#include "h2_dtd_operations.hpp"

using namespace Hatrix;

static h2_dc_t parsec_U, parsec_S, parsec_D, parsec_F, parsec_temp_fill_in, parsec_US;
<<<<<<< HEAD
static int U_ARENA, D_ARENA, S_ARENA;
=======
static int U_ARENA, D_ARENA, S_ARENA, FINAL_DENSE_ARENA;
>>>>>>> 96c68d35

static RowColLevelMap<Matrix> F;
static RowMap<Matrix> r, t;
// store temporary fill-ins.
static RowColMap<Matrix> temp_fill_in;

void
compute_fill_ins(SymmetricSharedBasisMatrix& A,
                 const Hatrix::Domain& domain,
                 int64_t block,
                 int64_t level);

int64_t
get_dim(const SymmetricSharedBasisMatrix& A, const Domain& domain,
        const int64_t block, const int64_t level) {
  return level == A.max_level ? domain.cell_size(block, level) :
    (A.ranks(block * 2, level+1) + A.ranks(block * 2 + 1, level + 1));
}

parsec_data_t*
data_of_key(parsec_data_collection_t* desc, parsec_data_key_t key) {
  h2_dc_t* dc = (h2_dc_t*)desc;
  parsec_data_t* data = NULL;
  if (dc->data_map.count(key) != 0) {
    data = dc->data_map[key];
  }

  if (NULL == data) {
    Matrix* mat = dc->matrix_map[key];
    if (mat) {
      data = parsec_data_create(&dc->data_map[key], desc, key, &(*mat),
                                mat->numel() *
                                parsec_datadist_getsizeoftype(PARSEC_MATRIX_DOUBLE),
                                PARSEC_DATA_FLAG_PARSEC_MANAGED);
    }
    else {
      data = parsec_data_create(&dc->data_map[key], desc, key, NULL, 0,
                                PARSEC_DATA_FLAG_PARSEC_MANAGED);
    }
    dc->data_map[key] = data;
  }

  // std::cout << "   !! DATA KEY : -> "  << data << std::endl;

  return data;
}

uint32_t rank_of_key(parsec_data_collection_t* desc, parsec_data_key_t key) {
  h2_dc_t *dc = (h2_dc_t*)desc;
  return dc->mpi_ranks[key];
}

parsec_data_key_t data_key_1d(parsec_data_collection_t* dc, ...) {
  int b = -1, level = -1;

  /* Get coordinates */
  va_list ap;
  va_start(ap, dc);
  b = va_arg(ap, int);
  level = va_arg(ap, int);
  va_end(ap);

  if (b == -1 || level == -1) {
    std::cout << "[HATRIX_ERROR] data_key_1d() -> received wrong parameters b = "
              << b << " and level = " << level << ". Aborting.\n";
    abort();
  }

  parsec_data_key_t key = 0;
  for (int i = 0; i < level; ++i) {
    key += pow(2, i);
  }

  return key + b;
}

parsec_data_key_t data_key_2d(parsec_data_collection_t* dc, ...) {
  int m = -1, n = -1, level = -1;

  va_list ap;
  va_start(ap, dc);
  m = va_arg(ap, int);
  n = va_arg(ap, int);
  level = va_arg(ap, int);
  va_end(ap);

  if (m == -1 || n == -1 || level == -1) {
    std::cout << "[HATRIX ERROR] data_key_2d() -> received a wrong key in m, n or level.\n";
    abort();
  }

  parsec_data_key_t key = 1;
  for (int i = 0; i < level; ++i) {
    key += pow(pow(2, i), 2);
  }

  int stride = pow(2, level);
  auto data_key = key + m * stride + n;

  return data_key;
}

uint32_t rank_of_1d(parsec_data_collection_t* desc, ...) {
  int b = -1, level = -1;

  /* Get coordinates */
  va_list ap;
  va_start(ap, desc);
  b = va_arg(ap, int);
  level = va_arg(ap, int);
  va_end(ap);

  if (b == -1 || level == -1) {
    std::cout << "[HATRIX_ERROR] data_key_1d() -> received wrong parameters b = "
              << b << " and level = " << level << ". Aborting.\n";
    abort();
  }

  return mpi_rank(b);
}

// block cyclic distribution.
uint32_t rank_of_2d(parsec_data_collection_t* desc, ...) {
  int m = -1, n = -1, level = -1;

  va_list ap;
  va_start(ap, desc);
  m = va_arg(ap, int);
  n = va_arg(ap, int);
  level = va_arg(ap, int);
  va_end(ap);

  if (m == -1 || n == -1 || level == -1) {
    std::cout << "[HATRIX ERROR] data_key_2d() -> received a wrong key in m, n or level.\n";
    abort();
  }

  return mpi_rank(m, n);
}

void
h2_dc_init(h2_dc_t& parsec_data,
           parsec_data_key_t (*data_key_func)(parsec_data_collection_t*, ...),
           uint32_t (*rank_of_func)(parsec_data_collection_t*, ...)) {
  parsec_data_collection_t *o = (parsec_data_collection_t*)(&parsec_data);
  parsec_data_collection_init(o, MPISIZE, MPIRANK);

  o->rank_of = rank_of_func;
  o->data_key = data_key_func;
  o->data_of_key = data_of_key;
  o->rank_of_key = rank_of_key;

  parsec_dtd_data_collection_init(o);
}

void
h2_dc_destroy(h2_dc_t& parsec_data) {
  parsec_data_collection_t *o = (parsec_data_collection_t*)(&parsec_data);
  if (parsec_data.data_map.size()) {
    parsec_dtd_data_collection_fini(o);
    for (auto iter = parsec_data.data_map.begin(); iter != parsec_data.data_map.end(); ++iter) {
      parsec_data_destroy((iter->second));
    }

    parsec_data_collection_destroy(o);
  }
}

static void
multiply_S(SymmetricSharedBasisMatrix& A,
           std::vector<Matrix>& x_hat,
           std::vector<Matrix>& b_hat,
           int x_hat_offset, int b_hat_offset, int level) {
  int nblocks = pow(2, level);

  for (int i = 0; i < nblocks; ++i) {
    int proc_i = mpi_rank(i);
    int S_nrows = A.ranks(i, level);

    for (int j = 0; j < i; ++j) {
      if (A.is_admissible.exists(i, j, level) &&
          A.is_admissible(i, j, level)) {
        int proc_j = mpi_rank(j);
        int proc_S = mpi_rank(i, j);
        int S_ncols = A.ranks(j, level);
        MPI_Request i_request, j_request;

        int S_tag = i + j * nblocks;
        if (proc_S == MPIRANK) {
          Matrix& Sblock = A.S(i, j, level);

          MPI_Isend(&Sblock, S_nrows * S_ncols, MPI_DOUBLE, proc_i,
                    S_tag, MPI_COMM_WORLD, &i_request);
          MPI_Isend(&Sblock, S_nrows * S_ncols, MPI_DOUBLE, proc_j,
                    S_tag, MPI_COMM_WORLD, &j_request);
        }

        int x_hat_i_tag = i + S_tag + 1;
        if (proc_i == MPIRANK) {
          // send x_hat[i] where b_hat[j] exists.
          int x_hat_index = x_hat_offset + i / MPISIZE;
          MPI_Isend(&x_hat[x_hat_index], x_hat[x_hat_index].numel(), MPI_DOUBLE,
                    proc_j, x_hat_i_tag, MPI_COMM_WORLD, &j_request);

        }

        int x_hat_j_tag = j + S_tag + 1;
        if (proc_j == MPIRANK) {
          // send x_hat(j) where b_hat(i) exists.
          int x_hat_index = x_hat_offset + j / MPISIZE;
          MPI_Isend(&x_hat[x_hat_index], x_hat[x_hat_index].numel(), MPI_DOUBLE,
                    proc_i, x_hat_j_tag, MPI_COMM_WORLD, &i_request);

        }
      }
    }

    // receive and perform operations
    for (int j = 0; j < i; ++j) {
      int S_ncols = A.ranks(j, level);

      if (A.is_admissible.exists(i, j, level) &&
          A.is_admissible(i, j, level)) {
        int S_tag = i + j * nblocks;
        int x_hat_j_tag = j + S_tag + 1;
        int x_hat_i_tag = i + S_tag + 1;
        int proc_j = mpi_rank(j);
        int proc_S = mpi_rank(i, j);

        if (proc_i == MPIRANK) {
          // receive for b_hat[i]
          Matrix Sij(S_nrows, S_ncols);
          Matrix x_hat_j(S_ncols, 1);
          MPI_Status status;

          MPI_Recv(&Sij, S_nrows * S_ncols, MPI_DOUBLE, proc_S, S_tag,
                   MPI_COMM_WORLD, &status);
          MPI_Recv(&x_hat_j, S_ncols, MPI_DOUBLE, proc_j, x_hat_j_tag,
                   MPI_COMM_WORLD, &status);

          int index = b_hat_offset + i / MPISIZE;
          assert(index < b_hat.size());
          matmul(Sij, x_hat_j, b_hat[index]);
        }

        if (proc_j == MPIRANK) {
          // receive for b_hat[j]
          Matrix Sij(S_nrows, S_ncols);
          Matrix x_hat_i(S_nrows, 1);
          MPI_Status status;
          MPI_Recv(&Sij, S_nrows * S_ncols, MPI_DOUBLE, proc_S, S_tag,
                   MPI_COMM_WORLD, &status);
          MPI_Recv(&x_hat_i, S_nrows, MPI_DOUBLE, proc_i, x_hat_i_tag,
                   MPI_COMM_WORLD, &status);

          int index = b_hat_offset + j / MPISIZE;
          assert(index < b_hat.size());
          matmul(Sij, x_hat_i, b_hat[index], true, false);
        }
      }
    }
  }
}

// Note: This function assumes that the vector is distributed vertically
// in a cyclic process layout.
void
matmul(SymmetricSharedBasisMatrix& A,
       const Domain& domain,
       std::vector<Matrix>& x,
       std::vector<Matrix>& b) {
  int leaf_nblocks = pow(2, A.max_level);
  int nblocks_per_proc = ceil(leaf_nblocks / double(MPISIZE));
  std::vector<Matrix> x_hat;

  if (MPIRANK >= leaf_nblocks) {
    return;
  }

  // Apply V leaf basis nodes.
  for (int i = 0; i < nblocks_per_proc; i += 1) {
    int index = i * MPISIZE + MPIRANK;
    x_hat.push_back(matmul(A.U(index, A.max_level), x[i],
                           true, false, 1.0));
  }

  // Apply V transfer nodes.
  int x_hat_offset = 0;         // x_hat_offset within the same process.
  for (int level = A.max_level - 1; level >= A.min_level; --level) {
    int child_level = level + 1;
    int nblocks = pow(2, level);
    nblocks_per_proc = ceil(nblocks / double(MPISIZE));

    for (int block = 0; block < nblocks; ++block) {
      int c1 = block * 2;
      int c2 = block * 2 + 1;
      int proc_block = mpi_rank(block);
      int proc_c1 = mpi_rank(c1);
      int proc_c2 = mpi_rank(c2);

      MPI_Request c1_request, c2_request;

      int x_hat_c1_nrows = A.ranks(c1, child_level);
      if (proc_c1 == MPIRANK) {
        int x_hat_index = x_hat_offset + c1 / MPISIZE;
        MPI_Isend(&x_hat[x_hat_index], x_hat_c1_nrows, MPI_DOUBLE,
                  proc_block, c1, MPI_COMM_WORLD, &c1_request);
      }

      int x_hat_c2_nrows = A.ranks(c2, child_level);
      if (proc_c2 == MPIRANK) {
        int x_hat_index = x_hat_offset + c2 / MPISIZE;
        MPI_Isend(&x_hat[x_hat_index], x_hat_c2_nrows, MPI_DOUBLE,
                  proc_block, c2, MPI_COMM_WORLD, &c2_request);
      }

      if (proc_block == MPIRANK) {
        Matrix x_temp = Matrix(A.U(block, level).rows, 1);

        MPI_Status status;
        MPI_Irecv(&x_temp(0, 0), x_hat_c1_nrows, MPI_DOUBLE, proc_c1,
                  c1, MPI_COMM_WORLD, &c1_request);
        MPI_Irecv(&x_temp(x_hat_c1_nrows, 0), x_hat_c2_nrows,
                  MPI_DOUBLE, proc_c2, c2, MPI_COMM_WORLD, &c2_request);

        MPI_Wait(&c1_request, &status);
        MPI_Wait(&c2_request, &status);

        x_hat.push_back(matmul(A.U(block, level), x_temp,
                               true, false, 1.0));
      }
    }
    x_hat_offset += ceil(pow(2, child_level) / double(MPISIZE));
  }

  // allocate b_hat blocks for the lowest level on each process.
  int nblocks = pow(2, A.min_level);
  // nblocks_per_proc = ceil(nblocks / double(MPISIZE));
  std::vector<Matrix> b_hat;
  for (int i = MPIRANK; i < nblocks; i += MPISIZE) {
    b_hat.push_back(Matrix(A.ranks(i, A.min_level), 1));
  }
  int b_hat_offset = 0;

  // update the b_hat with S blocks.
  multiply_S(A, x_hat, b_hat, x_hat_offset, b_hat_offset, A.min_level);

  for (int level = A.min_level; level < A.max_level; ++level) {
    int nblocks = pow(2, level);
    int child_level = level + 1;
    int child_nblocks = pow(2, child_level);
    x_hat_offset -= ceil(double(child_nblocks) / MPISIZE);

    std::vector<Matrix> Ub_array;
    // If you call push_back dynamically without pre-allocating the array
    // then it leads to memory issues since the push_back will delete and
    // reallocate if the size of the elements is not enough.
    for (int block = 0; block < nblocks; ++block) {
      int p_block = mpi_rank(block);
      if (p_block == MPIRANK) {
        Ub_array.push_back(Matrix(A.U(block, level).rows, 1));
      }
    }

    int Ub_index = 0;

    // compute and send the U * b_hat parts.
    for (int block = 0; block < nblocks; ++block) {
      int c1 = block * 2;
      int c2 = block * 2 + 1;
      int index = block / MPISIZE;
      int p_block = mpi_rank(block);
      int p_c1 = mpi_rank(c1);
      int p_c2 = mpi_rank(c2);

      int c1_block_size = A.ranks(c1, child_level);
      int c2_block_size = A.ranks(c2, child_level);

      if (p_block == MPIRANK) {
        MPI_Request r1, r2;
        Matrix Ub =
          matmul(A.U(block, level), b_hat[b_hat_offset + index]);
        Ub_array[Ub_index] = Ub;

        Matrix& Ub_ref = Ub_array[Ub_index];

        MPI_Isend(&Ub_ref(0,0), c1_block_size, MPI_DOUBLE,
                  p_c1, c1, MPI_COMM_WORLD, &r1);
        MPI_Isend(&Ub_ref(c1_block_size, 0), c2_block_size, MPI_DOUBLE,
                  p_c2, c2, MPI_COMM_WORLD, &r2);
        Ub_index++;
      }
    }

    // receive and save the Ub * b_hat parts.
    for (int block = 0; block < nblocks; ++block) {
      int c1 = block * 2;
      int c2 = block * 2 + 1;
      int index = block / MPISIZE;
      int p_block = mpi_rank(block);
      int p_c1 = mpi_rank(c1);
      int p_c2 = mpi_rank(c2);
      int c1_block_size = A.ranks(c1, child_level);
      int c2_block_size = A.ranks(c2, child_level);

      if (p_c1 == MPIRANK) {
        Matrix b_hat_c1(c1_block_size, 1);
        MPI_Status status;

        MPI_Recv(&b_hat_c1, c1_block_size, MPI_DOUBLE,
                 p_block, c1, MPI_COMM_WORLD, &status);
        b_hat.push_back(b_hat_c1);
      }

      if (p_c2 == MPIRANK) {
        Matrix b_hat_c2(c2_block_size, 1);
        MPI_Status status;

        MPI_Recv(&b_hat_c2, c2_block_size, MPI_DOUBLE,
                 p_block, c2, MPI_COMM_WORLD, &status);
        b_hat.push_back(b_hat_c2);
      }
    }

    int nblocks_per_proc = pow(2, level) / MPISIZE;
    if (nblocks_per_proc == 0 && MPIRANK < pow(2, level)) {
      nblocks_per_proc = 1;
    }
    multiply_S(A, x_hat, b_hat, x_hat_offset,
               b_hat_offset + nblocks_per_proc, child_level);

    b_hat_offset += nblocks_per_proc;
  }

  // process the b blocks with the leaf level.
  nblocks_per_proc = ceil(leaf_nblocks / double(MPISIZE));
  for (int i = 0; i < nblocks_per_proc; ++i) {
    int index = i * MPISIZE + MPIRANK;
    matmul(A.U(index, A.max_level), b_hat[b_hat_offset + i], b[i]);
  }

  // multiply the x with the dense blocks and add to the b
  for (int i = 0; i < nblocks_per_proc; ++i) {
    int index = i * MPISIZE + MPIRANK;
    matmul(A.D(index, index, A.max_level), x[i], b[i]);
  }

  for (int i = 0; i < leaf_nblocks; ++i) {
    int proc_i = mpi_rank(i);
    int D_nrows = domain.cell_size(i, A.max_level);

    for (int j = 0; j < i; ++j) {
      int D_ncols = domain.cell_size(j, A.max_level);
      int proc_j = mpi_rank(j);
      int proc_D = mpi_rank(i, j);
      int D_tag = i + j * nblocks;

      // send D blocks where they are to be computed.
      if (A.is_admissible.exists(i, j, A.max_level) &&
          !A.is_admissible(i, j, A.max_level)) {
        MPI_Request i_request, j_request;

        if (proc_D == MPIRANK) {
          Matrix& Dblock = A.D(i, j, A.max_level);
          MPI_Isend(&Dblock, D_nrows * D_ncols, MPI_DOUBLE, proc_i,
                    D_tag, MPI_COMM_WORLD, &i_request);
          MPI_Isend(&Dblock, D_nrows * D_ncols, MPI_DOUBLE, proc_j,
                    D_tag, MPI_COMM_WORLD, &j_request);
        }

        int x_i_tag = i + D_tag + 1;
        if (proc_i == MPIRANK) {
          // send x(i) to proc_j
          int x_index = i / MPISIZE;
          MPI_Isend(&x[x_index], x[x_index].numel(), MPI_DOUBLE, proc_j,
                    x_i_tag, MPI_COMM_WORLD, &j_request);
        }

        int x_j_tag = j + D_tag + 1;
        if (proc_j == MPIRANK) {
          // send x(j) to proc_i
          int x_index = j / MPISIZE;
          MPI_Isend(&x[x_index], x[x_index].numel(), MPI_DOUBLE, proc_i,
                    x_j_tag, MPI_COMM_WORLD, &i_request);
        }
      }
    }

    // receive blocks and compute
    for (int j = 0; j < i; ++j) {
      int D_ncols = domain.cell_size(j, A.max_level);
      int proc_j = mpi_rank(j);
      int proc_D = mpi_rank(i, j);
      int D_tag = i + j * nblocks;

      if (A.is_admissible.exists(i, j, A.max_level) &&
          !A.is_admissible(i, j, A.max_level)) {
        int x_j_tag = j + D_tag + 1;
        if (proc_i == MPIRANK) {
          // receive for b(i)
          Matrix Dij(D_nrows, D_ncols);
          Matrix xj(D_ncols, 1);
          MPI_Status status;

          MPI_Recv(&Dij, D_nrows * D_ncols, MPI_DOUBLE, proc_D, D_tag,
                   MPI_COMM_WORLD, &status);
          MPI_Recv(&xj, D_ncols, MPI_DOUBLE, proc_j, x_j_tag,
                   MPI_COMM_WORLD, &status);

          int index = i / MPISIZE;
          matmul(Dij, xj, b[index]);
        }

        int x_i_tag = i + D_tag + 1;
        if (proc_j == MPIRANK) {
          Matrix Dij(D_nrows, D_ncols);
          Matrix xi(D_nrows, 1);
          MPI_Status status;

          MPI_Recv(&Dij, D_nrows * D_ncols, MPI_DOUBLE, proc_D, D_tag,
                   MPI_COMM_WORLD, &status);
          MPI_Recv(&xi, D_nrows, MPI_DOUBLE, proc_i, x_i_tag,
                   MPI_COMM_WORLD, &status);

          int index = j / MPISIZE;
          matmul(Dij, xi, b[index], true, false);
        }
      }
    }
  }
}

// Copy blocks from the child level into level.
void
merge_unfactorized_blocks(SymmetricSharedBasisMatrix& A, const Domain& domain, int64_t level) {
  const int64_t parent_level = level - 1;
  const int64_t parent_nblocks = pow(2, parent_level);

  for (int64_t i = 0; i < parent_nblocks; ++i) {
    for (int64_t j = 0; j <= i; ++j) {
      if (exists_and_inadmissible(A, i, j, parent_level)) {
        std::vector<int64_t> i_children({i * 2, i * 2 + 1}), j_children({j * 2, j * 2 + 1});
        int64_t D_unelim_rows = A.ranks(i_children[0], level) + A.ranks(i_children[1], level);
        int64_t D_unelim_cols = A.ranks(j_children[0], level) + A.ranks(j_children[1], level);

        int64_t D_unelim_row_rank = A.ranks(i_children[0], level);
        int64_t D_unelim_col_rank = A.ranks(j_children[0], level);

        for (int ic1 = 0; ic1 < 2; ++ic1) {
          for (int jc2 = 0; jc2 < ((i == j) ? (ic1+1) : 2); ++jc2) {
            int64_t c1 = i_children[ic1], c2 = j_children[jc2];
            bool copy_dense;
            int D_unelim_split_index = ic1 * 2 + jc2;

            int64_t D_c1c2_rows = get_dim(A, domain, c1, level);
            int64_t D_c1c2_cols = get_dim(A, domain, c2, level);
            int64_t D_c1c2_row_rank = A.ranks(c1, level);
            int64_t D_c1c2_col_rank = A.ranks(c2, level);

            if (exists_and_inadmissible(A, c1, c2, level)) {
              // copy oo portion of the D blocks.
              copy_dense = true;
              parsec_data_key_t D_unelim_key =
                parsec_D.super.data_key(&parsec_D.super, i, j, parent_level);
              parsec_data_key_t D_c1c2_key =
                parsec_D.super.data_key(&parsec_D.super, c1, c2, level);

              parsec_dtd_insert_task(dtd_tp, task_copy_blocks, 0, PARSEC_DEV_CPU,
                "copy_blocks_task",
                sizeof(bool), &copy_dense, PARSEC_VALUE,
                PASSED_BY_REF, parsec_dtd_tile_of(&parsec_D.super, D_unelim_key),
                                     PARSEC_INOUT | D_ARENA | PARSEC_AFFINITY,
                sizeof(int64_t), &D_unelim_rows, PARSEC_VALUE,
                sizeof(int64_t), &D_unelim_cols, PARSEC_VALUE,
                sizeof(int64_t), &D_unelim_row_rank, PARSEC_VALUE,
                sizeof(int64_t), &D_unelim_col_rank, PARSEC_VALUE,
                PASSED_BY_REF, parsec_dtd_tile_of(&parsec_D.super, D_c1c2_key),
                                     PARSEC_INPUT | D_ARENA,
                sizeof(int64_t), &D_c1c2_rows, PARSEC_VALUE,
                sizeof(int64_t), &D_c1c2_cols, PARSEC_VALUE,
                sizeof(int64_t), &D_c1c2_row_rank, PARSEC_VALUE,
                sizeof(int64_t), &D_c1c2_col_rank, PARSEC_VALUE,
                sizeof(int), &D_unelim_split_index, PARSEC_VALUE,
                PARSEC_DTD_ARG_END);
            }
            else {
              // copy full S blocks into the parent D block
              copy_dense = false;
              parsec_data_key_t D_unelim_key =
                parsec_D.super.data_key(&parsec_D.super, i, j, parent_level);
              parsec_data_key_t  S_c1c2_key =
                parsec_S.super.data_key(&parsec_S.super, c1, c2, level);
              int64_t S_c1c2_rows = A.ranks(c1, level);
              int64_t S_c1c2_cols = A.ranks(c2, level);
              int64_t MINUS_ONE = -1;

              parsec_dtd_insert_task(dtd_tp, task_copy_blocks, 0, PARSEC_DEV_CPU,
                "copy_blocks_task",
                sizeof(bool), &copy_dense, PARSEC_VALUE,
                PASSED_BY_REF, parsec_dtd_tile_of(&parsec_D.super, D_unelim_key),
                                     PARSEC_INOUT | D_ARENA | PARSEC_AFFINITY,
                sizeof(int64_t), &D_unelim_rows, PARSEC_VALUE,
                sizeof(int64_t), &D_unelim_cols, PARSEC_VALUE,
                sizeof(int64_t), &D_unelim_row_rank, PARSEC_VALUE,
                sizeof(int64_t), &D_unelim_col_rank, PARSEC_VALUE,
                PASSED_BY_REF, parsec_dtd_tile_of(&parsec_S.super, S_c1c2_key),
                                     PARSEC_INPUT | S_ARENA,
                sizeof(int64_t), &S_c1c2_rows, PARSEC_VALUE,
                sizeof(int64_t), &S_c1c2_cols, PARSEC_VALUE,
                sizeof(int64_t), &MINUS_ONE, PARSEC_VALUE,
                sizeof(int64_t), &MINUS_ONE, PARSEC_VALUE,
                sizeof(int), &D_unelim_split_index, PARSEC_VALUE,
                PARSEC_DTD_ARG_END);
            }
          } // for ic1
        }   // for jc2
      }   // if exists and inadmissible
    }   // for j
  }   // for i

<<<<<<< HEAD
  // parsec_dtd_data_flush_all(dtd_tp, &parsec_D.super);
  // parsec_dtd_data_flush_all(dtd_tp, &parsec_S.super);
=======
  // if (MPISIZE > 1) {
  //   parsec_dtd_data_flush_all(dtd_tp, &parsec_D.super);
  //   parsec_dtd_data_flush_all(dtd_tp, &parsec_S.super);
  // }
>>>>>>> 96c68d35
}

void
multiply_complements(SymmetricSharedBasisMatrix& A,
                     Domain& domain,
                     const int64_t block, const int64_t level) {
  int64_t nblocks = pow(2, level);

  parsec_data_key_t U_key = parsec_U.super.data_key(&parsec_U.super, block, level);
  parsec_data_key_t D_key = parsec_D.super.data_key(&parsec_D.super, block, block, level);

  int64_t D_nrows = get_dim(A, domain, block, level), U_nrows = get_dim(A, domain, block, level);
  int64_t D_ncols = get_dim(A, domain, block, level), U_ncols = A.ranks(block, level);

  parsec_dtd_insert_task(dtd_tp, task_multiply_full_complement, 0, PARSEC_DEV_CPU,
    "multiply_full_complement_task",
    PASSED_BY_REF, parsec_dtd_tile_of(&parsec_D.super, D_key),
                         PARSEC_INOUT | D_ARENA | PARSEC_AFFINITY,
    sizeof(int64_t), &D_nrows, PARSEC_VALUE,
    sizeof(int64_t), &D_ncols, PARSEC_VALUE,
    PASSED_BY_REF, parsec_dtd_tile_of(&parsec_U.super, U_key),
                         PARSEC_INPUT | U_ARENA,
    sizeof(int64_t), &U_nrows, PARSEC_VALUE,
    sizeof(int64_t), &U_ncols, PARSEC_VALUE,
    PARSEC_DTD_ARG_END);


  for (int64_t j = 0; j < block; ++j) {
    if (exists_and_inadmissible(A, block, j, level)) {
      int64_t D_nrows = get_dim(A, domain, block, level);
      int64_t D_ncols = get_dim(A, domain, j, level);
      int64_t D_col_rank = A.ranks(j, level);

      parsec_data_key_t D_key = parsec_D.super.data_key(&parsec_D.super, block, j, level);

      parsec_dtd_insert_task(dtd_tp, task_multiply_partial_complement_left, 0, PARSEC_DEV_CPU,
      "multiply_complement_partial_left_task",
      sizeof(int64_t), &D_nrows, PARSEC_VALUE,
      sizeof(int64_t), &D_ncols, PARSEC_VALUE,
      sizeof(int64_t), &D_col_rank, PARSEC_VALUE,
      PASSED_BY_REF, parsec_dtd_tile_of(&parsec_D.super, D_key),
                             PARSEC_INOUT | D_ARENA | PARSEC_AFFINITY,
      sizeof(int64_t), &U_nrows, PARSEC_VALUE,
      sizeof(int64_t), &U_ncols, PARSEC_VALUE,
      PASSED_BY_REF, parsec_dtd_tile_of(&parsec_U.super, U_key),
                             PARSEC_INPUT | U_ARENA,
      PARSEC_DTD_ARG_END);
    }
  }

  for (int64_t i = block+1; i < nblocks; ++i) {
    if (exists_and_inadmissible(A, i, block, level)) {
      int64_t D_nrows = get_dim(A, domain, i, level);
      int64_t D_ncols = get_dim(A, domain, block, level);
      int64_t D_row_rank = A.ranks(i, level);

      parsec_data_key_t D_key = parsec_D.super.data_key(&parsec_D.super, i, block, level);

      parsec_dtd_insert_task(dtd_tp, task_multiply_partial_complement_right, 0, PARSEC_DEV_CPU,
        "multiply_complement_partial_right_task",
        sizeof(int64_t), &D_nrows, PARSEC_VALUE,
        sizeof(int64_t), &D_ncols, PARSEC_VALUE,
        sizeof(int64_t), &D_row_rank, PARSEC_VALUE,
        PASSED_BY_REF, parsec_dtd_tile_of(&parsec_D.super, D_key),
                             PARSEC_INOUT | D_ARENA | PARSEC_AFFINITY,
        sizeof(int64_t), &U_nrows, PARSEC_VALUE,
        sizeof(int64_t), &U_ncols, PARSEC_VALUE,
        PASSED_BY_REF, parsec_dtd_tile_of(&parsec_U.super, U_key),
                             PARSEC_INPUT | U_ARENA,
        PARSEC_DTD_ARG_END);
    }
  }

<<<<<<< HEAD
  // parsec_dtd_data_flush_all(dtd_tp, &parsec_U.super);
  // parsec_dtd_data_flush_all(dtd_tp, &parsec_D.super);
=======
  // if (MPISIZE > 1) {
  //   parsec_dtd_data_flush_all(dtd_tp, &parsec_U.super);
  //   parsec_dtd_data_flush_all(dtd_tp, &parsec_D.super);
  // }
>>>>>>> 96c68d35
}

void factorize_diagonal(SymmetricSharedBasisMatrix& A,
                        const Domain& domain,
                        const int64_t block,
                        const int64_t level) {
  int64_t D_nrows = get_dim(A, domain, block, level);
  int64_t rank_nrows = A.ranks(block, level);
  auto D_key = parsec_D.super.data_key(&parsec_D.super, block, block, level);

  parsec_dtd_insert_task(dtd_tp, task_factorize_diagonal, 0, PARSEC_DEV_CPU,
    "factorize_diagonal_task",
    sizeof(int64_t), &D_nrows, PARSEC_VALUE,
    sizeof(int64_t), &rank_nrows, PARSEC_VALUE,
    PASSED_BY_REF, parsec_dtd_tile_of(&parsec_D.super, D_key),
                         PARSEC_INOUT | D_ARENA | PARSEC_AFFINITY,
    PARSEC_DTD_ARG_END);
}

void triangle_reduce_cc_oc(SymmetricSharedBasisMatrix& A,
                             const Domain& domain,
                             const int64_t i,
                             const int64_t block,
                             const int64_t level) {
    if (exists_and_inadmissible(A, i, block, level)) {
      parsec_data_key_t diagonal_key =
        parsec_D.super.data_key(&parsec_D.super, block, block, level);
      parsec_data_key_t other_key =
        parsec_D.super.data_key(&parsec_D.super, i, block, level);

      int64_t D_rows = get_dim(A, domain, block, level);
      int64_t D_cols = D_rows;
      int64_t D_row_rank = A.ranks(block, level);
      int64_t D_col_rank = A.ranks(block, level);

      int64_t O_rows = get_dim(A, domain, i, level);
      int64_t O_cols = D_cols;
      int64_t O_row_rank = A.ranks(i, level);
      int64_t O_col_rank = A.ranks(block, level);

      parsec_dtd_insert_task(dtd_tp, task_trsm_cc_oc, 0, PARSEC_DEV_CPU,
        "trsm_cc_oc_task",
        sizeof(int64_t), &D_rows, PARSEC_VALUE,
        sizeof(int64_t), &D_cols, PARSEC_VALUE,
        sizeof(int64_t), &D_row_rank, PARSEC_VALUE,
        sizeof(int64_t), &D_col_rank, PARSEC_VALUE,
        PASSED_BY_REF, parsec_dtd_tile_of(&parsec_D.super, diagonal_key),
                             PARSEC_INPUT | D_ARENA,
        sizeof(int64_t), &O_rows, PARSEC_VALUE,
        sizeof(int64_t), &O_cols, PARSEC_VALUE,
        sizeof(int64_t), &O_row_rank, PARSEC_VALUE,
        sizeof(int64_t), &O_col_rank, PARSEC_VALUE,
        PASSED_BY_REF, parsec_dtd_tile_of(&parsec_D.super, other_key),
                             PARSEC_INOUT | D_ARENA | PARSEC_AFFINITY,
        PARSEC_DTD_ARG_END);
    }
}

void triangle_reduce_co(SymmetricSharedBasisMatrix& A,
                           const Domain& domain,
                           const int64_t i,
                           const int64_t block,
                           const int64_t level) {
  if (exists_and_inadmissible(A, i, block, level)) {
    parsec_data_key_t diagonal_key =
      parsec_D.super.data_key(&parsec_D.super, block, block, level);
    parsec_data_key_t other_key =
      parsec_D.super.data_key(&parsec_D.super, i, block, level);

    int64_t D_rows = get_dim(A, domain, block, level);
    int64_t D_cols = get_dim(A, domain, block, level);
    int64_t D_row_rank = A.ranks(block, level);
    int64_t D_col_rank = A.ranks(block, level);

    int64_t O_rows = get_dim(A, domain, i, level);
    int64_t O_cols = get_dim(A, domain, block, level);
    int64_t O_row_rank = A.ranks(i, level);
    int64_t O_col_rank = A.ranks(block, level);

    parsec_dtd_insert_task(dtd_tp, task_trsm_co, 0, PARSEC_DEV_CPU,
      "trsm_co_task",
      sizeof(int64_t), &D_rows, PARSEC_VALUE,
      sizeof(int64_t), &D_cols, PARSEC_VALUE,
      sizeof(int64_t), &D_row_rank, PARSEC_VALUE,
      sizeof(int64_t), &D_col_rank, PARSEC_VALUE,
      PASSED_BY_REF, parsec_dtd_tile_of(&parsec_D.super, diagonal_key),
                           PARSEC_INPUT | D_ARENA,
      sizeof(int64_t), &O_rows, PARSEC_VALUE,
      sizeof(int64_t), &O_cols, PARSEC_VALUE,
      sizeof(int64_t), &O_row_rank, PARSEC_VALUE,
      sizeof(int64_t), &O_col_rank, PARSEC_VALUE,
      PASSED_BY_REF, parsec_dtd_tile_of(&parsec_D.super, other_key),
                           PARSEC_INOUT | D_ARENA | PARSEC_AFFINITY,
      PARSEC_DTD_ARG_END);
  }
}


void triangle_reduction(SymmetricSharedBasisMatrix& A,
                        const Domain& domain,
                        const int64_t block,
                        const int64_t level) {
  int64_t nblocks = pow(2, level);

  // TRSM with cc and oc blocks along the 'block' column after the diagonal block.
  for (int64_t i = block+1; i < nblocks; ++i) {
    triangle_reduce_cc_oc(A, domain, i, block, level);
  }

  // TRSM with co blocks behind the diagonal on the 'block' row.
  for (int64_t j = 0; j < block; ++j) {
    triangle_reduce_co(A, domain, block, j, level);
  }

<<<<<<< HEAD
=======
  // auto D_key = parsec_D.super.data_key(&parsec_D.super, block, block, level);
  // parsec_dtd_data_flush(dtd_tp, parsec_dtd_tile_of(&parsec_D.super, D_key));

>>>>>>> 96c68d35
  // parsec_dtd_data_flush_all(dtd_tp, &parsec_D.super);
}

template<typename T> void
reduction_loop1(SymmetricSharedBasisMatrix& A,
                const Domain& domain,
                int64_t block, int64_t level, T&& body) {
  const int64_t nblocks = pow(2, level);
  for (int64_t i = block+1; i < nblocks; ++i) {
    if (exists_and_inadmissible(A, i, block, level)) {
      auto D_i_block_key = parsec_D.super.data_key(&parsec_D.super, i, block, level);
      int64_t D_i_block_rows = get_dim(A, domain, i, level);
      int64_t D_i_block_cols = get_dim(A, domain, block, level);
      int64_t D_i_block_row_rank = A.ranks(i, level);
      int64_t D_i_block_col_rank = A.ranks(block, level);

      for (int64_t j = block+1; j <= i; ++j) {
        if (exists_and_inadmissible(A, j, block, level)) {
          // parsec_data_key_t D_j_block_key;
          auto D_j_block_key = parsec_D.super.data_key(&parsec_D.super, j, block, level);
          int64_t D_j_block_rows = get_dim(A, domain, j, level);
          int64_t D_j_block_cols = get_dim(A, domain, block, level);
          int64_t D_j_block_row_rank = A.ranks(j, level);
          int64_t D_j_block_col_rank = A.ranks(block, level);

          body(i, j,
               D_i_block_key, D_i_block_rows, D_i_block_cols,
               D_i_block_row_rank, D_i_block_col_rank,
               D_j_block_key, D_j_block_rows, D_j_block_cols,
               D_j_block_row_rank, D_j_block_col_rank);
        }
      }
    }
  }
}

template<typename T> void
reduction_loop2(SymmetricSharedBasisMatrix& A,
                const Domain& domain,
                int64_t block, int64_t level, T&& body) {
  int64_t nblocks = pow(2, level);

  for (int64_t i = block; i < nblocks; ++i) {
    if (exists_and_inadmissible(A, i, block, level)) {
      for (int64_t j = block; j <= i; ++j) {
        if (exists_and_inadmissible(A, j, block, level)) {
          auto D_i_block_key = parsec_D.super.data_key(&parsec_D.super, i, block, level);
          int64_t D_i_block_rows = get_dim(A, domain, i, level);
          int64_t D_i_block_cols = get_dim(A, domain, block, level);
          int64_t D_i_block_row_rank = A.ranks(i, level);
          int64_t D_i_block_col_rank = A.ranks(block, level);

          auto D_j_block_key = parsec_D.super.data_key(&parsec_D.super, j, block, level);
          int64_t D_j_block_rows = get_dim(A, domain, j, level);
          int64_t D_j_block_cols = get_dim(A, domain, block, level);
          int64_t D_j_block_row_rank = A.ranks(j, level);
          int64_t D_j_block_col_rank = A.ranks(block, level);

          body(i, j,
               D_i_block_key, D_i_block_rows, D_i_block_cols,
               D_i_block_row_rank, D_i_block_col_rank,
               D_j_block_key, D_j_block_rows, D_j_block_cols,
               D_j_block_row_rank, D_j_block_col_rank);
        }
      }
    }
  }
}

template<typename T> void
reduction_loop4(SymmetricSharedBasisMatrix& A,
                const Domain& domain,
                int64_t block, int64_t level, T&& body) {
  int64_t nblocks = pow(2, level);
  for (int64_t i = block+1; i < nblocks; ++i) {
    if (exists_and_inadmissible(A, i, block, level)) {
      auto D_i_block_key = parsec_D.super.data_key(&parsec_D.super, i, block, level);
      int64_t D_i_block_rows = get_dim(A, domain, i, level);
      int64_t D_i_block_cols = get_dim(A, domain, block, level);
      int64_t D_i_block_row_rank = A.ranks(i, level);
      int64_t D_i_block_col_rank = A.ranks(block, level);

      for (int64_t j = 0; j <= block; ++j) {
        if (exists_and_inadmissible(A, block, j, level)) {
          auto    D_block_j_key = parsec_D.super.data_key(&parsec_D.super, block, j, level);
          int64_t D_block_j_rows = get_dim(A, domain, block, level);
          int64_t D_block_j_cols = get_dim(A, domain, j, level);
          int64_t D_block_j_row_rank = A.ranks(block, level);
          int64_t D_block_j_col_rank = A.ranks(j, level);

          body(i, j,
               D_i_block_key, D_i_block_rows, D_i_block_cols,
               D_i_block_row_rank, D_i_block_col_rank,
               D_block_j_key, D_block_j_rows, D_block_j_cols,
               D_block_j_row_rank, D_block_j_col_rank);
        }
      }
    }
  }
}

template<typename T> void
reduction_loop5(SymmetricSharedBasisMatrix& A,
                const Domain& domain,
                int64_t block, int64_t level, T&& body) {
  const int64_t nblocks = pow(2, level);
  for (int64_t i = block; i < nblocks; ++i) {
    if (exists_and_inadmissible(A, i, block, level)) {
      auto D_i_block_key = parsec_D.super.data_key(&parsec_D.super, i, block, level);
      int64_t D_i_block_rows = get_dim(A, domain, i, level);
      int64_t D_i_block_cols = get_dim(A, domain, block, level);
      int64_t D_i_block_row_rank = A.ranks(i, level);
      int64_t D_i_block_col_rank = A.ranks(block, level);

      for (int64_t j = 0; j < block; ++j) {
        if (exists_and_inadmissible(A, block, j, level)) {
          auto    D_block_j_key = parsec_D.super.data_key(&parsec_D.super, block, j, level);
          int64_t D_block_j_rows = get_dim(A, domain, block, level);
          int64_t D_block_j_cols = get_dim(A, domain, j, level);
          int64_t D_block_j_row_rank = A.ranks(block, level);
          int64_t D_block_j_col_rank = A.ranks(j, level);

          body(i, j,
               D_i_block_key, D_i_block_rows, D_i_block_cols,
               D_i_block_row_rank, D_i_block_col_rank,
               D_block_j_key, D_block_j_rows, D_block_j_cols,
               D_block_j_row_rank, D_block_j_col_rank);
        }
      }
    }
  }
}

template <typename T> void
reduction_loop6(SymmetricSharedBasisMatrix& A, const Domain& domain, int64_t block, int64_t level,
                T&& body) {
  for (int64_t i = 0; i < block; ++i) {
    if (exists_and_inadmissible(A, block, i, level)) {
      auto    D_block_i_key = parsec_D.super.data_key(&parsec_D.super, block, i, level);
      int64_t D_block_i_rows = get_dim(A, domain, block, level);
      int64_t D_block_i_cols = get_dim(A, domain, i, level);
      int64_t D_block_i_row_rank = A.ranks(block, level);
      int64_t D_block_i_col_rank = A.ranks(i, level);

      body(i, D_block_i_key, D_block_i_rows,
           D_block_i_cols, D_block_i_row_rank, D_block_i_col_rank);
    }
  }
}


void partial_syrk(SymmetricSharedBasisMatrix& A,
                  const Domain& domain,
                  int64_t block,
                  int64_t row,
                  int64_t col,
                  int64_t level,
                  parsec_data_key_t D_i_block_key,
                  int64_t D_i_block_rows, int64_t D_i_block_cols,
                  int64_t D_i_block_row_rank, int64_t D_i_block_col_rank,
                  int64_t D_i_block_split_index,
                  int64_t D_ij_split_index,
                  Hatrix::Mode uplo, bool unit_diag, bool flip_row_index=false) {
  if (exists_and_inadmissible(A, row, col, level)) {
    auto D_ij_key = parsec_D.super.data_key(&parsec_D.super, row, col, level);
    int64_t D_ij_rows = get_dim(A, domain, row, level);
    int64_t D_ij_cols = get_dim(A, domain, col, level);
    int64_t D_ij_row_rank = A.ranks(row, level);
    int64_t D_ij_col_rank = A.ranks(col, level);

    parsec_dtd_insert_task(dtd_tp, task_partial_syrk, 0, PARSEC_DEV_CPU,
      "partial_syrk_task",
      // D_i_block
      sizeof(int64_t), &D_i_block_rows, PARSEC_VALUE,
      sizeof(int64_t), &D_i_block_cols, PARSEC_VALUE,
      sizeof(int64_t), &D_i_block_row_rank, PARSEC_VALUE,
      sizeof(int64_t), &D_i_block_col_rank, PARSEC_VALUE,
      sizeof(int64_t), &D_i_block_split_index, PARSEC_VALUE,
      PASSED_BY_REF, parsec_dtd_tile_of(&parsec_D.super, D_i_block_key),
                           PARSEC_INPUT | D_ARENA,
      // D_ij
      sizeof(int64_t), &D_ij_rows, PARSEC_VALUE,
      sizeof(int64_t), &D_ij_cols, PARSEC_VALUE,
      sizeof(int64_t), &D_ij_row_rank, PARSEC_VALUE,
      sizeof(int64_t), &D_ij_col_rank, PARSEC_VALUE,
      sizeof(int64_t), &D_ij_split_index, PARSEC_VALUE,
      PASSED_BY_REF, parsec_dtd_tile_of(&parsec_D.super, D_ij_key),
                           PARSEC_INOUT | D_ARENA | PARSEC_AFFINITY,
      sizeof(Hatrix::Mode), &uplo, PARSEC_VALUE,
      sizeof(bool), &unit_diag, PARSEC_VALUE,
      PARSEC_DTD_ARG_END);
  }
}

void
partial_matmul(SymmetricSharedBasisMatrix& A,
               const Domain& domain,
               int64_t block,
               int64_t row,
               int64_t col,
               int64_t level,

               parsec_data_key_t D_i_block_key, int64_t D_i_block_rows, int64_t D_i_block_cols,
               int64_t D_i_block_row_rank, int64_t D_i_block_col_rank,
               int64_t D_i_block_split_index,

               parsec_data_key_t D_j_block_key, int64_t D_j_block_rows, int64_t D_j_block_cols,
               int64_t D_j_block_row_rank, int64_t D_j_block_col_rank,
               int64_t D_j_block_split_index, int64_t D_ij_split_index,
               bool transA, bool transB, bool flip_col_index=false) {
  if (exists_and_inadmissible(A, row, col, level)) {
    auto D_ij_key = parsec_D.super.data_key(&parsec_D.super, row, col, level);
    int64_t D_ij_rows = get_dim(A, domain, row, level);
    int64_t D_ij_cols = get_dim(A, domain, col, level);
    int64_t D_ij_row_rank = A.ranks(row, level);
    int64_t D_ij_col_rank = A.ranks(col, level);

    parsec_dtd_insert_task(dtd_tp, task_partial_matmul, 0, PARSEC_DEV_CPU,
      "partial_matmul_task",
      // D_i_block
      sizeof(int64_t), &D_i_block_rows, PARSEC_VALUE,
      sizeof(int64_t), &D_i_block_cols, PARSEC_VALUE,
      sizeof(int64_t), &D_i_block_row_rank, PARSEC_VALUE,
      sizeof(int64_t), &D_i_block_col_rank, PARSEC_VALUE,
      sizeof(int64_t), &D_i_block_split_index, PARSEC_VALUE,
      PASSED_BY_REF, parsec_dtd_tile_of(&parsec_D.super, D_i_block_key), PARSEC_INPUT | D_ARENA,
      // D_j_block
      sizeof(int64_t), &D_j_block_rows, PARSEC_VALUE,
      sizeof(int64_t), &D_j_block_cols, PARSEC_VALUE,
      sizeof(int64_t), &D_j_block_row_rank, PARSEC_VALUE,
      sizeof(int64_t), &D_j_block_col_rank, PARSEC_VALUE,
      sizeof(int64_t), &D_j_block_split_index, PARSEC_VALUE,
      PASSED_BY_REF, parsec_dtd_tile_of(&parsec_D.super, D_j_block_key),
                           PARSEC_INPUT | D_ARENA,
      // D_ij
      sizeof(int64_t), &D_ij_rows, PARSEC_VALUE,
      sizeof(int64_t), &D_ij_cols, PARSEC_VALUE,
      sizeof(int64_t), &D_ij_row_rank, PARSEC_VALUE,
      sizeof(int64_t), &D_ij_col_rank, PARSEC_VALUE,
      sizeof(int64_t), &D_ij_split_index, PARSEC_VALUE,
      PASSED_BY_REF, parsec_dtd_tile_of(&parsec_D.super, D_ij_key),
                           PARSEC_INOUT | D_ARENA | PARSEC_AFFINITY,
      sizeof(bool), &transA, PARSEC_VALUE,
      sizeof(bool), &transB, PARSEC_VALUE,
      PARSEC_DTD_ARG_END);
  }
}

void
compute_schurs_complement(SymmetricSharedBasisMatrix& A,
                          const Domain& domain,
                          const int64_t block,
                          const int64_t level) {
  reduction_loop1(A, domain, block, level,
                  [&](int64_t i, int64_t j,
                      parsec_data_key_t D_i_block_key, int64_t D_i_block_rows,
                      int64_t D_i_block_cols,
                      int64_t D_i_block_row_rank, int64_t D_i_block_col_rank,
                      parsec_data_key_t D_j_block_key, int64_t D_j_block_rows,
                      int64_t D_j_block_cols,
                      int64_t D_j_block_row_rank, int64_t D_j_block_col_rank) {
                    if (i == j) {
                      partial_syrk(A, domain, block, i, j, level,
                                   D_i_block_key,
                                   D_i_block_rows, D_i_block_cols,
                                   D_i_block_row_rank, D_i_block_col_rank,
                                   0, 0,
                                   Hatrix::Lower, false);
                    }
                    else {
                      partial_matmul(A, domain, block, i, j, level,
                                     D_i_block_key, D_i_block_rows, D_i_block_cols,
                                     D_i_block_row_rank, D_i_block_col_rank,
                                     0,
                                     D_j_block_key, D_j_block_rows, D_j_block_cols,
                                     D_j_block_row_rank, D_j_block_col_rank,
                                     0, 0, false, true);

                      if (i < j) {
                        partial_matmul(A, domain, block, i, j, level,
                                       D_i_block_key, D_i_block_rows, D_i_block_cols,
                                       D_i_block_row_rank, D_i_block_col_rank,
                                       2,
                                       D_j_block_key, D_j_block_rows, D_j_block_cols,
                                       D_j_block_row_rank, D_j_block_col_rank,
                                       0, 2, false, true);
                      }
                      else {
                        partial_matmul(A, domain, block, i, j, level,
                                       D_i_block_key, D_i_block_rows, D_i_block_cols,
                                       D_i_block_row_rank, D_i_block_col_rank,
                                       0,
                                       D_j_block_key, D_j_block_rows, D_j_block_cols,
                                       D_j_block_row_rank, D_j_block_col_rank,
                                       2, 1, false, true);
                      }
                    }
                  });
  // parsec_dtd_data_flush_all(dtd_tp, &parsec_D.super);

  reduction_loop2(A, domain, block, level,
                  [&](int64_t i, int64_t j,
                      parsec_data_key_t D_i_block_key, int64_t D_i_block_rows,
                      int64_t D_i_block_cols,
                      int64_t D_i_block_row_rank, int64_t D_i_block_col_rank,
                      parsec_data_key_t D_j_block_key, int64_t D_j_block_rows,
                      int64_t D_j_block_cols,
                      int64_t D_j_block_row_rank, int64_t D_j_block_col_rank) {
                    if (i == j) {
                      partial_syrk(A, domain, block, i, j, level,
                                   D_i_block_key,
                                   D_i_block_rows, D_i_block_cols,
                                   D_i_block_row_rank, D_i_block_col_rank,
                                   2,
                                   3,
                                   Hatrix::Lower, false);
                    }
                    else {
                      partial_matmul(A, domain, block, i, j, level,
                                     D_i_block_key, D_i_block_rows, D_i_block_cols,
                                     D_i_block_row_rank, D_i_block_col_rank,
                                     2,
                                     D_j_block_key, D_j_block_rows, D_j_block_cols,
                                     D_j_block_row_rank, D_j_block_col_rank,
                                     2, 3, false, true);
                    }
                  });

  reduction_loop4(A, domain, block, level,
                  [&](int64_t i, int64_t j,
                      parsec_data_key_t D_i_block_key, int64_t D_i_block_rows,
                      int64_t D_i_block_cols,
                      int64_t D_i_block_row_rank, int64_t D_i_block_col_rank,
                      parsec_data_key_t D_block_j_key, int64_t D_block_j_rows,
                      int64_t D_block_j_cols,
                      int64_t D_block_j_row_rank, int64_t D_block_j_col_rank) {
                    partial_matmul(A, domain, block, i, j, level,
                                   D_i_block_key, D_i_block_rows, D_i_block_cols,
                                   D_i_block_row_rank, D_i_block_col_rank,
                                   0,
                                   D_block_j_key, D_block_j_rows, D_block_j_cols,
                                   D_block_j_row_rank, D_block_j_col_rank,
                                   1,
                                   1, false, false, true);
                  });


  reduction_loop5(A, domain, block, level,
                  [&](int64_t i, int64_t j,
                      parsec_data_key_t D_i_block_key, int64_t D_i_block_rows,
                      int64_t D_i_block_cols,
                      int64_t D_i_block_row_rank, int64_t D_i_block_col_rank,
                      parsec_data_key_t D_j_block_key, int64_t D_j_block_rows,
                      int64_t D_j_block_cols,
                      int64_t D_j_block_row_rank, int64_t D_j_block_col_rank) {
                    partial_matmul(A, domain, block, i, j, level,
                                   D_i_block_key, D_i_block_rows, D_i_block_cols,
                                   D_i_block_row_rank, D_i_block_col_rank,
                                   2,
                                   D_j_block_key, D_j_block_rows, D_j_block_cols,
                                   D_j_block_row_rank, D_j_block_col_rank,
                                   1,
                                   3, false, false, true);
                  });
}

void
update_row_cluster_basis(SymmetricSharedBasisMatrix& A,
                         const Hatrix::Domain& domain,
                         const int64_t block,
                         const int64_t level,
                         const Hatrix::Args& opts) {
  int64_t block_size = get_dim(A, domain, block, level);
  parsec_data_key_t fill_in_key =
    parsec_temp_fill_in.super.data_key(&parsec_temp_fill_in.super,
                                       block, level);

  if (mpi_rank(block) == MPIRANK) { // fill-in addition happens where the bases is present.
    Matrix fill_in(block_size, block_size);
    temp_fill_in.insert(block, level, std::move(fill_in));
    Matrix& fill_in_ref = temp_fill_in(block, level);
    parsec_temp_fill_in.matrix_map[fill_in_key] =
      std::addressof(fill_in_ref);
  }
  parsec_temp_fill_in.mpi_ranks[fill_in_key] = mpi_rank(block);

  for (int64_t j = 0; j < block; ++j) {
    if (exists_and_admissible(A, block, j, level)) {
      if (F.exists(block, j, level)) {
        int64_t F_block_j_nrows = get_dim(A, domain, block, level);
        int64_t F_block_j_ncols = get_dim(A, domain, j, level);
        parsec_data_key_t F_block_j_key =
          parsec_F.super.data_key(&parsec_F.super, block, j, level);

        parsec_dtd_insert_task(dtd_tp, task_fill_in_addition, 0, PARSEC_DEV_CPU,
          "fill_in_addition_task",
          sizeof(int64_t), &F_block_j_nrows, PARSEC_VALUE,
          sizeof(int64_t), &F_block_j_ncols, PARSEC_VALUE,
          PASSED_BY_REF, parsec_dtd_tile_of(&parsec_F.super, F_block_j_key),
                               PARSEC_INPUT | D_ARENA,
          sizeof(int64_t), &block_size, PARSEC_VALUE,
          PASSED_BY_REF, parsec_dtd_tile_of(&parsec_temp_fill_in.super, fill_in_key),
                               PARSEC_INOUT | D_ARENA | PARSEC_AFFINITY,
          PARSEC_DTD_ARG_END);

<<<<<<< HEAD
  // parsec_dtd_data_flush_all(dtd_tp, &parsec_D.super);
}

void
update_row_cluster_basis(SymmetricSharedBasisMatrix& A,
                         const Hatrix::Domain& domain,
                         const int64_t block,
                         const int64_t level,
                         const Hatrix::Args& opts) {
  int64_t block_size = get_dim(A, domain, block, level);
  parsec_data_key_t fill_in_key =
    parsec_temp_fill_in.super.data_key(&parsec_temp_fill_in.super,
                                       block, level);

  if (mpi_rank(block) == MPIRANK) { // fill-in addition happens where the bases is present.
    Matrix fill_in(block_size, block_size);
    temp_fill_in.insert(block, level, std::move(fill_in));
    Matrix& fill_in_ref = temp_fill_in(block, level);
    parsec_temp_fill_in.matrix_map[fill_in_key] =
      std::addressof(fill_in_ref);
  }
  parsec_temp_fill_in.mpi_ranks[fill_in_key] = mpi_rank(block);

  for (int64_t j = 0; j < block; ++j) {
    if (exists_and_admissible(A, block, j, level)) {
      if (F.exists(block, j, level)) {
        int64_t F_block_j_nrows = get_dim(A, domain, block, level);
        int64_t F_block_j_ncols = get_dim(A, domain, j, level);
        parsec_data_key_t F_block_j_key =
          parsec_F.super.data_key(&parsec_F.super, block, j, level);

        parsec_dtd_insert_task(dtd_tp, task_fill_in_addition, 0, PARSEC_DEV_CPU,
          "fill_in_addition_task",
          sizeof(int64_t), &F_block_j_nrows, PARSEC_VALUE,
          sizeof(int64_t), &F_block_j_ncols, PARSEC_VALUE,
          PASSED_BY_REF, parsec_dtd_tile_of(&parsec_F.super, F_block_j_key),
                               PARSEC_INPUT | D_ARENA,
          sizeof(int64_t), &block_size, PARSEC_VALUE,
          PASSED_BY_REF, parsec_dtd_tile_of(&parsec_temp_fill_in.super, fill_in_key),
                               PARSEC_INOUT | D_ARENA | PARSEC_AFFINITY,
          PARSEC_DTD_ARG_END);

=======
>>>>>>> 96c68d35
      }
    }
  }

  int64_t rank = A.ranks(block, level);
  parsec_data_key_t US_key = parsec_US.super.data_key(&parsec_US.super,
                                                      block, level);
  int64_t U_nrows = get_dim(A, domain, block, level);
  int64_t U_ncols = A.ranks(block, level);
  parsec_data_key_t U_key = parsec_U.super.data_key(&parsec_U.super,
                                                    block, level);

  parsec_dtd_insert_task(dtd_tp, task_fill_in_QR, 0, PARSEC_DEV_CPU,
    "fill_in_QR_task",
    sizeof(int64_t), &block_size, PARSEC_VALUE,
    PASSED_BY_REF, parsec_dtd_tile_of(&parsec_temp_fill_in.super, fill_in_key),
                         PARSEC_INOUT | D_ARENA | PARSEC_AFFINITY,
    sizeof(int64_t), &rank, PARSEC_VALUE,
    PASSED_BY_REF, parsec_dtd_tile_of(&parsec_US.super, US_key),
                         PARSEC_INPUT | S_ARENA,
    sizeof(int64_t), &U_nrows, PARSEC_VALUE,
    sizeof(int64_t), &U_ncols, PARSEC_VALUE,
    PASSED_BY_REF, parsec_dtd_tile_of(&parsec_U.super, U_key),
                         PARSEC_INPUT | U_ARENA,
    PARSEC_DTD_ARG_END);
}

void
update_row_S_blocks(SymmetricSharedBasisMatrix& A,
                    const Hatrix::Domain& domain,
                    const int64_t block,
                    const int64_t level) {

}

void
update_row_cluster_basis_and_S_blocks(SymmetricSharedBasisMatrix& A,
                                      const Hatrix::Domain& domain,
                                      const int64_t block,
                                      const int64_t level,
                                      const Hatrix::Args& opts) {
  update_row_cluster_basis(A, domain, block, level, opts);
  update_row_S_blocks(A, domain, block, level);
}

void
update_col_cluster_basis_and_S_blocks(SymmetricSharedBasisMatrix& A,
                                      const Hatrix::Domain& domain,
                                      const int64_t block,
                                      const int64_t level,
                                      const Hatrix::Args& opts) {
}

void
factorize_level(SymmetricSharedBasisMatrix& A,
                Hatrix::Domain& domain,
                int64_t level,
                const Hatrix::Args& opts) {
  const int64_t nblocks = pow(2, level);
  for (int64_t block = 0; block < nblocks; ++block) {
<<<<<<< HEAD
    update_row_cluster_basis_and_S_blocks(A, domain, block, level, opts);
    update_col_cluster_basis_and_S_blocks(A, domain, block, level, opts);
=======
    // update_row_cluster_basis_and_S_blocks(A, domain, block, level, opts);
    // update_col_cluster_basis_and_S_blocks(A, domain, block, level, opts);
>>>>>>> 96c68d35

    multiply_complements(A, domain, block, level);
    factorize_diagonal(A, domain, block, level);
    triangle_reduction(A, domain, block, level);
    compute_schurs_complement(A, domain, block, level);
    compute_fill_ins(A, domain, block, level);
  }
}

void
preallocate_blocks(SymmetricSharedBasisMatrix& A) {
  for (int level = A.max_level - 1; level >= A.min_level; --level) {
    int nblocks = pow(2, level);
    int child_level = level + 1;

    for (int i = 0; i < nblocks; ++i) {
      for (int j = 0; j <= i; ++j) {
        if (exists_and_inadmissible(A, i, j, level)) {
          if (mpi_rank(i, j) == MPIRANK) {
            std::vector<int64_t> i_children({i * 2, i * 2 + 1}), j_children({j * 2, j * 2 + 1});

            const int64_t c_rows = A.ranks(i_children[0], child_level) +
              A.ranks(i_children[1], child_level);
            const int64_t c_cols = A.ranks(j_children[0], child_level) +
              A.ranks(j_children[1], child_level);
            Matrix D_unelim(c_rows, c_cols);

            A.D.insert(i, j, level, std::move(D_unelim));
          }
        }
      }
    }
  }

  int level = A.min_level - 1;
  int child_level = level + 1;
  int nblocks = pow(2, level);

  for (int i = 0; i < nblocks; ++i) {
    for (int j = 0; j <= i; ++j) {
      if (mpi_rank(i, j) == MPIRANK) {
        std::vector<int64_t> i_children({i * 2, i * 2 + 1}), j_children({j * 2, j * 2 + 1});

        const int64_t c_rows = A.ranks(i_children[0], child_level) +
          A.ranks(i_children[1], child_level);
        const int64_t c_cols = A.ranks(j_children[0], child_level) +
          A.ranks(j_children[1], child_level);
        Matrix D_unelim(c_rows, c_cols);

        A.D.insert(i, j, level, std::move(D_unelim));
      }
    }
  }
}

void
update_parsec_pointers(SymmetricSharedBasisMatrix& A, const Domain& domain, int64_t level) {
  const int64_t nblocks = pow(2, level);

  // setup pointers to data for use with parsec.
  for (int64_t i = 0; i < nblocks; ++i) { // U
    parsec_data_key_t U_data_key = parsec_U.super.data_key(&parsec_U.super, i, level);
    parsec_data_key_t US_data_key = parsec_US.super.data_key(&parsec_US.super, i, level);

    if (mpi_rank(i) == MPIRANK) {
      Matrix& U_i = A.U(i, level);
      parsec_U.matrix_map[U_data_key] = std::addressof(U_i);

      Matrix& US_i = A.US(i, level);
      parsec_US.matrix_map[US_data_key] = std::addressof(US_i);
    }
    parsec_U.mpi_ranks[U_data_key] = mpi_rank(i);
    parsec_US.mpi_ranks[US_data_key] = mpi_rank(i);
  }

  for (int64_t i = 0; i < nblocks; ++i) {
    for (int64_t j = 0; j <= i; ++j) {
      int row_size = A.ranks(i, level), col_size = A.ranks(j, level);
      parsec_data_key_t S_data_key = parsec_S.super.data_key(&parsec_S.super, i, j, level);

      if (exists_and_admissible(A, i, j, level) && mpi_rank(i, j) == MPIRANK) {     // S blocks.
        Matrix& S_ij = A.S(i, j, level);
        parsec_S.matrix_map[S_data_key] = std::addressof(S_ij);
      }
      parsec_S.mpi_ranks[S_data_key] = mpi_rank(i, j);

      row_size = get_dim(A, domain, i, level), col_size = get_dim(A, domain, j, level);
      parsec_data_key_t D_data_key = parsec_D.super.data_key(&parsec_D.super, i, j, level);
      parsec_D.mpi_ranks[D_data_key] = mpi_rank(i, j);

      if (exists_and_inadmissible(A, i, j, level) && (mpi_rank(i, j) == MPIRANK)) { // D blocks.
        Matrix& D_ij = A.D(i, j, level);
        parsec_D.matrix_map[D_data_key] = std::addressof(D_ij);
      }
    }
  }
}

void
compute_fill_ins(SymmetricSharedBasisMatrix& A,
                 const Hatrix::Domain& domain,
                 int64_t block,
                 int64_t level) {
  int nblocks = pow(2, level);

  // nb * nb fill-ins.
  for (int i = block+1; i < nblocks; ++i) {
    for (int j = block+1; j < i; ++j) {
      if (exists_and_inadmissible(A, i, block, level) &&
          exists_and_inadmissible(A, j, block, level)) {
        if (exists_and_admissible(A, i, j, level)) {
          int64_t F_ij_rows = get_dim(A, domain, i, level);
          int64_t F_ij_cols = get_dim(A, domain, j, level);
          int64_t F_ij_row_rank = A.ranks(i, level);
          int64_t F_ij_col_rank = A.ranks(j, level);
          auto F_ij_key = parsec_F.super.data_key(&parsec_F.super, i, j, level);

          if (mpi_rank(i, j) == MPIRANK) {
            if (!F.exists(i, j, level)) {
              Matrix fill_in = Matrix(get_dim(A, domain, i, level),
                                      get_dim(A, domain, j, level));
              F.insert(i, j, level, std::move(fill_in));
              Matrix& F_ij_ref = F(i, j, level);
              parsec_F.matrix_map[F_ij_key] = std::addressof(F_ij_ref);
            }
          }
          else {
            // dummy fill-in in case it does not belong to this MPI rank.
            Matrix fill_in;
            F.insert(i, j, level, std::move(fill_in));
          }

          parsec_F.mpi_ranks[F_ij_key] = mpi_rank(i, j);

          int64_t D_i_block_rows = get_dim(A, domain, i, level);
          int64_t D_i_block_cols = get_dim(A, domain, block, level);
          int64_t D_i_block_row_rank = A.ranks(i, level);
          int64_t D_i_block_col_rank = A.ranks(block, level);
          auto D_i_block_key = parsec_D.super.data_key(&parsec_D.super, i, block, level);

          int64_t D_j_block_rows = get_dim(A, domain, j, level);
          int64_t D_j_block_cols = get_dim(A, domain, block, level);
          int64_t D_j_block_row_rank = A.ranks(j, level);
          int64_t D_j_block_col_rank = A.ranks(block, level);
          auto D_j_block_key = parsec_D.super.data_key(&parsec_D.super, j, block, level);

          parsec_dtd_insert_task(dtd_tp, task_nb_nb_fill_in, 0, PARSEC_DEV_CPU,
            "nb_nb_fill_in_task",
            sizeof(int64_t), &D_i_block_rows, PARSEC_VALUE,
            sizeof(int64_t), &D_i_block_cols, PARSEC_VALUE,
            sizeof(int64_t), &D_i_block_row_rank, PARSEC_VALUE,
            sizeof(int64_t), &D_i_block_col_rank, PARSEC_VALUE,
            PASSED_BY_REF, parsec_dtd_tile_of(&parsec_D.super, D_i_block_key),
                                 PARSEC_INPUT | D_ARENA,
            sizeof(int64_t), &D_j_block_rows, PARSEC_VALUE,
            sizeof(int64_t), &D_j_block_cols, PARSEC_VALUE,
            sizeof(int64_t), &D_j_block_row_rank, PARSEC_VALUE,
            sizeof(int64_t), &D_j_block_col_rank, PARSEC_VALUE,
            PASSED_BY_REF, parsec_dtd_tile_of(&parsec_D.super, D_j_block_key),
                                 PARSEC_INPUT | D_ARENA,
            sizeof(int64_t), &F_ij_rows, PARSEC_VALUE,
            sizeof(int64_t), &F_ij_cols, PARSEC_VALUE,
            sizeof(int64_t), &F_ij_row_rank, PARSEC_VALUE,
            sizeof(int64_t), &F_ij_col_rank, PARSEC_VALUE,
            PASSED_BY_REF, parsec_dtd_tile_of(&parsec_F.super, F_ij_key),
                                 PARSEC_INOUT | PARSEC_AFFINITY | D_ARENA,
            PARSEC_DTD_ARG_END);
        }
      }
    }
  }

  // nb * rank fill-in.
  for (int i = block+1; i < nblocks; ++i) {
    for (int j = 0; j < block; ++j) {
      if (exists_and_inadmissible(A, i, block, level) &&
          exists_and_inadmissible(A, block, j, level))  {
        if (exists_and_admissible(A, i, j, level)) {
          int64_t F_ij_rows = get_dim(A, domain, i, level);
          int64_t F_ij_cols = get_dim(A, domain, j, level);
          int64_t F_ij_row_rank = A.ranks(i, level);
          int64_t F_ij_col_rank = A.ranks(j, level);
          auto F_ij_key = parsec_F.super.data_key(&parsec_F.super, i, j, level);

          if (mpi_rank(i, j) == MPIRANK) {
            if (!F.exists(i, j, level)) {
              Matrix fill_in = Matrix(get_dim(A, domain, i, level),
                                      get_dim(A, domain, j, level));
              F.insert(i, j, level, std::move(fill_in));
              Matrix& F_ij_ref = F(i, j, level);
              parsec_F.matrix_map[F_ij_key] = std::addressof(F_ij_ref);
            }
            else {
              // dummy fill-in in case it does not belong to this MPI rank.
              Matrix fill_in;
              F.insert(i, j, level, std::move(fill_in));
            }
          }
          parsec_F.mpi_ranks[F_ij_key] = mpi_rank(i, j);

          int64_t D_i_block_rows = get_dim(A, domain, i, level);
          int64_t D_i_block_cols = get_dim(A, domain, block, level);
          int64_t D_i_block_row_rank = A.ranks(i, level);
          int64_t D_i_block_col_rank = A.ranks(block, level);
          auto D_i_block_key = parsec_D.super.data_key(&parsec_D.super, i, block, level);

          int64_t D_block_j_rows = get_dim(A, domain, block, level);
          int64_t D_block_j_cols = get_dim(A, domain, j, level);
          int64_t D_block_j_row_rank = A.ranks(block, level);
          int64_t D_block_j_col_rank = A.ranks(j, level);
          auto D_block_j_key = parsec_D.super.data_key(&parsec_D.super, block, j, level);

          int64_t U_j_rows = get_dim(A, domain, j, level);
          int64_t U_j_cols = A.ranks(j, level);
          auto U_j_key = parsec_U.super.data_key(&parsec_U.super, j, level);

          parsec_dtd_insert_task(dtd_tp, task_nb_rank_fill_in, 0, PARSEC_DEV_CPU,
            "nb_rank_fill_in_task",
            sizeof(int64_t), &D_i_block_rows, PARSEC_VALUE,
            sizeof(int64_t), &D_i_block_cols, PARSEC_VALUE,
            sizeof(int64_t), &D_i_block_row_rank, PARSEC_VALUE,
            sizeof(int64_t), &D_i_block_col_rank, PARSEC_VALUE,
            PASSED_BY_REF, parsec_dtd_tile_of(&parsec_D.super, D_i_block_key),
                                 PARSEC_INPUT | D_ARENA,
            sizeof(int64_t), &D_block_j_rows, PARSEC_VALUE,
            sizeof(int64_t), &D_block_j_cols, PARSEC_VALUE,
            sizeof(int64_t), &D_block_j_row_rank, PARSEC_VALUE,
            sizeof(int64_t), &D_block_j_col_rank, PARSEC_VALUE,
            PASSED_BY_REF, parsec_dtd_tile_of(&parsec_D.super, D_block_j_key),
                                 PARSEC_INPUT | D_ARENA,
            sizeof(int64_t), &U_j_rows, PARSEC_VALUE,
            sizeof(int64_t), &U_j_cols, PARSEC_VALUE,
            PASSED_BY_REF, parsec_dtd_tile_of(&parsec_U.super, U_j_key),
                                 PARSEC_INPUT | U_ARENA,
            sizeof(int64_t), &F_ij_rows, PARSEC_VALUE,
            sizeof(int64_t), &F_ij_cols, PARSEC_VALUE,
            sizeof(int64_t), &F_ij_row_rank, PARSEC_VALUE,
            sizeof(int64_t), &F_ij_col_rank, PARSEC_VALUE,
            PASSED_BY_REF, parsec_dtd_tile_of(&parsec_F.super, F_ij_key),
                                 PARSEC_INOUT | D_ARENA | PARSEC_AFFINITY,
            PARSEC_DTD_ARG_END);

          // parsec_dtd_data_flush_all(dtd_tp, &parsec_U.super);
        }
      }
    }
  }

<<<<<<< HEAD

  // parsec_dtd_data_flush_all(dtd_tp, &parsec_D.super);
=======
  if (MPISIZE > 1) {
    // parsec_dtd_data_flush_all(dtd_tp, &parsec_U.super);
    // parsec_dtd_data_flush_all(dtd_tp, &parsec_D.super);
    // parsec_dtd_data_flush_all(dtd_tp, &parsec_F.super);
  }
>>>>>>> 96c68d35
}

void h2_dc_init_maps() {
  h2_dc_init(parsec_U, data_key_1d, rank_of_1d);
  h2_dc_init(parsec_S, data_key_2d, rank_of_2d);
  h2_dc_init(parsec_D, data_key_2d, rank_of_2d);
  h2_dc_init(parsec_F, data_key_2d, rank_of_2d);
  h2_dc_init(parsec_temp_fill_in, data_key_1d, rank_of_1d);
  h2_dc_init(parsec_US, data_key_1d, rank_of_1d);
}

void
h2_dc_destroy_maps() {
  h2_dc_destroy(parsec_U);
  h2_dc_destroy(parsec_S);
  h2_dc_destroy(parsec_D);
  h2_dc_destroy(parsec_F);
  h2_dc_destroy(parsec_temp_fill_in);
  h2_dc_destroy(parsec_US);
}

void
final_dense_factorize(SymmetricSharedBasisMatrix& A,
                      const Hatrix::Domain& domain,
                      const Hatrix::Args& opts,
                      const int64_t level) {
  const int64_t nblocks = pow(2, level);

  for (int64_t d = 0; d < nblocks; ++d) {
    int64_t D_dd_nrows = get_dim(A, domain, d, level);
    int64_t D_dd_ncols = get_dim(A, domain, d, level);
    parsec_data_key_t D_dd_key = parsec_D.super.data_key(&parsec_D.super, d, d, level);

    parsec_dtd_insert_task(dtd_tp, task_cholesky_full, 0, PARSEC_DEV_CPU,
      "full_cholesky_task",
      sizeof(int64_t), &D_dd_nrows, PARSEC_VALUE,
      sizeof(int64_t), &D_dd_ncols, PARSEC_VALUE,
      PASSED_BY_REF, parsec_dtd_tile_of(&parsec_D.super, D_dd_key),
<<<<<<< HEAD
                           PARSEC_INOUT | D_ARENA | PARSEC_AFFINITY,
      PARSEC_DTD_ARG_END);

    for (int64_t i = d+1; i < nblocks; ++i) {
      auto D_dd_key = parsec_D.super.data_key(&parsec_D.super, d, d, level);
      auto D_id_key = parsec_D.super.data_key(&parsec_D.super, i, d, level);

=======
                           PARSEC_INOUT | FINAL_DENSE_ARENA | PARSEC_AFFINITY,
      PARSEC_DTD_ARG_END);

    for (int64_t i = d+1; i < nblocks; ++i) {
      parsec_data_key_t D_dd_key =
        parsec_D.super.data_key(&parsec_D.super, d, d, level);
      auto D_id_key = parsec_D.super.data_key(&parsec_D.super, i, d, level);

      // if (mpi_rank(d, d) == MPIRANK) {
      //   std::cout << "dd: " << Hatrix::norm(A.D(d, d, level)) << std::endl;
      // }

      // if (mpi_rank(i, d) == MPIRANK) {
      //   std::cout << "id: " << Hatrix::norm(A.D(i, d, level)) << std::endl;
      // }


>>>>>>> 96c68d35
      int64_t D_dd_nrows = get_dim(A, domain, d, level);
      int64_t D_dd_ncols = get_dim(A, domain, d, level);
      int64_t D_id_nrows = get_dim(A, domain, i, level);
      int64_t D_id_ncols = get_dim(A, domain, d, level);

      parsec_dtd_insert_task(dtd_tp, task_solve_triangular_full, 0, PARSEC_DEV_CPU,
        "solve_triangular_full_task",
        sizeof(int64_t), &D_dd_nrows, PARSEC_VALUE,
        sizeof(int64_t), &D_dd_ncols, PARSEC_VALUE,
        PASSED_BY_REF, parsec_dtd_tile_of(&parsec_D.super, D_dd_key),
<<<<<<< HEAD
                             PARSEC_INPUT | D_ARENA,
        sizeof(int64_t), &D_id_nrows, PARSEC_VALUE,
        sizeof(int64_t), &D_id_ncols, PARSEC_VALUE,
        PASSED_BY_REF, parsec_dtd_tile_of(&parsec_D.super, D_id_key),
                             PARSEC_INOUT | D_ARENA | PARSEC_AFFINITY,
        PARSEC_DTD_ARG_END);
    }

=======
                             PARSEC_INPUT | FINAL_DENSE_ARENA,
        sizeof(int64_t), &D_id_nrows, PARSEC_VALUE,
        sizeof(int64_t), &D_id_ncols, PARSEC_VALUE,
        PASSED_BY_REF, parsec_dtd_tile_of(&parsec_D.super, D_id_key),
                             PARSEC_INOUT | FINAL_DENSE_ARENA | PARSEC_AFFINITY,
        PARSEC_DTD_ARG_END);
    }

    // parsec_dtd_data_flush(dtd_tp, parsec_dtd_tile_of(&parsec_D.super, D_dd_key));

>>>>>>> 96c68d35
    for (int64_t i = d+1; i < nblocks; ++i) {
      for (int64_t j = d+1; j <= i; ++j) {
        int64_t D_id_nrows = get_dim(A, domain, i, level);
        int64_t D_id_ncols = get_dim(A, domain, d, level);
        int64_t D_ij_nrows = get_dim(A, domain, i, level);
        int64_t D_ij_ncols = get_dim(A, domain, j, level);

        auto D_id_key = parsec_D.super.data_key(&parsec_D.super, i, d, level);
        auto D_ij_key = parsec_D.super.data_key(&parsec_D.super, i, j, level);

        if (i == j) {
<<<<<<< HEAD
=======
          auto D_id_key = parsec_D.super.data_key(&parsec_D.super, i, d, level);
          auto D_ij_key = parsec_D.super.data_key(&parsec_D.super, i, j, level);

>>>>>>> 96c68d35
          parsec_dtd_insert_task(dtd_tp, task_syrk_full, 0, PARSEC_DEV_CPU,
            "syrk_full_task",
            sizeof(int64_t), &D_id_nrows, PARSEC_VALUE,
            sizeof(int64_t), &D_id_ncols, PARSEC_VALUE,
            PASSED_BY_REF, parsec_dtd_tile_of(&parsec_D.super, D_id_key),
<<<<<<< HEAD
                                 PARSEC_INPUT | D_ARENA,
            sizeof(int64_t), &D_ij_nrows, PARSEC_VALUE,
            sizeof(int64_t), &D_ij_ncols, PARSEC_VALUE,
            PASSED_BY_REF, parsec_dtd_tile_of(&parsec_D.super, D_ij_key),
                                 PARSEC_INOUT | D_ARENA | PARSEC_AFFINITY,
            PARSEC_DTD_ARG_END);
        }
        else {
=======
                                 PARSEC_INPUT | FINAL_DENSE_ARENA,
            sizeof(int64_t), &D_ij_nrows, PARSEC_VALUE,
            sizeof(int64_t), &D_ij_ncols, PARSEC_VALUE,
            PASSED_BY_REF, parsec_dtd_tile_of(&parsec_D.super, D_ij_key),
                                 PARSEC_INOUT | FINAL_DENSE_ARENA | PARSEC_AFFINITY,
            PARSEC_DTD_ARG_END);
        }
        else {
          auto D_id_key = parsec_D.super.data_key(&parsec_D.super, i, d, level);
          auto D_ij_key = parsec_D.super.data_key(&parsec_D.super, i, j, level);
>>>>>>> 96c68d35
          auto D_jd_key = parsec_D.super.data_key(&parsec_D.super, j, d, level);
          int64_t D_jd_nrows = get_dim(A, domain, j, level);
          int64_t D_jd_ncols = get_dim(A, domain, d, level);

          parsec_dtd_insert_task(dtd_tp, task_matmul_full, 0, PARSEC_DEV_CPU,
            "matmul_full_task",
            sizeof(int64_t), &D_id_nrows, PARSEC_VALUE,
            sizeof(int64_t), &D_id_ncols, PARSEC_VALUE,
            PASSED_BY_REF, parsec_dtd_tile_of(&parsec_D.super, D_id_key),
<<<<<<< HEAD
                                 PARSEC_INPUT | D_ARENA,
            sizeof(int64_t), &D_jd_nrows, PARSEC_VALUE,
            sizeof(int64_t), &D_jd_ncols, PARSEC_VALUE,
            PASSED_BY_REF, parsec_dtd_tile_of(&parsec_D.super, D_jd_key),
                                 PARSEC_INPUT | D_ARENA,
            sizeof(int64_t), &D_ij_nrows, PARSEC_VALUE,
            sizeof(int64_t), &D_ij_ncols, PARSEC_VALUE,
            PASSED_BY_REF, parsec_dtd_tile_of(&parsec_D.super, D_ij_key),
                                 PARSEC_INOUT | D_ARENA | PARSEC_AFFINITY,
=======
                                 PARSEC_INPUT | FINAL_DENSE_ARENA,
            sizeof(int64_t), &D_jd_nrows, PARSEC_VALUE,
            sizeof(int64_t), &D_jd_ncols, PARSEC_VALUE,
            PASSED_BY_REF, parsec_dtd_tile_of(&parsec_D.super, D_jd_key),
                                 PARSEC_INPUT | FINAL_DENSE_ARENA,
            sizeof(int64_t), &D_ij_nrows, PARSEC_VALUE,
            sizeof(int64_t), &D_ij_ncols, PARSEC_VALUE,
            PASSED_BY_REF, parsec_dtd_tile_of(&parsec_D.super, D_ij_key),
                                 PARSEC_INOUT | FINAL_DENSE_ARENA | PARSEC_AFFINITY,
>>>>>>> 96c68d35
            PARSEC_DTD_ARG_END);
        }
      }
    }
  }
}

static void
add_fill_in_contributions_to_skeleton_matrices(SymmetricSharedBasisMatrix& A,
                                               const Hatrix::Args& opts,
                                               const int64_t level) {
}

static void
propagate_fill_ins_to_upper_level(SymmetricSharedBasisMatrix& A,
                                  const Hatrix::Args& opts,
                                  const int64_t level) {

}


// This function is meant to be used with parsec. It will register the
// data that has already been allocated by the matrix with parsec and
// make it work with the runtime.
long long int
factorize(SymmetricSharedBasisMatrix& A, Hatrix::Domain& domain, const Hatrix::Args& opts) {
  Hatrix::profiling::PAPI papi;
  papi.add_fp_ops(0);
  papi.start();

  int64_t level;

  parsec_arena_datatype_t* u_arena_t = parsec_dtd_create_arena_datatype(parsec, &U_ARENA);
  parsec_add2arena_rect(u_arena_t, parsec_datatype_double_t, opts.nleaf, opts.max_rank, opts.nleaf);

  parsec_arena_datatype_t* d_arena_t = parsec_dtd_create_arena_datatype(parsec, &D_ARENA);
  parsec_add2arena_rect(d_arena_t, parsec_datatype_double_t, opts.nleaf, opts.nleaf, opts.nleaf);

  parsec_arena_datatype_t* s_arena_t = parsec_dtd_create_arena_datatype(parsec, &S_ARENA);
  parsec_add2arena_rect(s_arena_t, parsec_datatype_double_t, opts.max_rank, opts.max_rank,
                        opts.max_rank);

  parsec_arena_datatype_t* final_dense_arena_t =
    parsec_dtd_create_arena_datatype(parsec, &FINAL_DENSE_ARENA);
  parsec_add2arena_rect(final_dense_arena_t, parsec_datatype_double_t,
                        opts.max_rank * 2, opts.max_rank * 2,
                        opts.max_rank * 2);


  h2_dc_init_maps();

  preallocate_blocks(A);
  update_parsec_pointers(A, domain, A.max_level);

  for (level = A.max_level; level >= A.min_level; --level) {
    factorize_level(A, domain, level, opts);
<<<<<<< HEAD
    add_fill_in_contributions_to_skeleton_matrices(A, opts, level);
    propagate_fill_ins_to_upper_level(A, opts, level);
=======
    // add_fill_in_contributions_to_skeleton_matrices(A, opts, level);
    // propagate_fill_ins_to_upper_level(A, opts, level);
>>>>>>> 96c68d35

    update_parsec_pointers(A, domain, level-1);
    merge_unfactorized_blocks(A, domain, level);
  }

  final_dense_factorize(A, domain, opts, level);

<<<<<<< HEAD
  int rc = parsec_taskpool_wait(dtd_tp);
  PARSEC_CHECK_ERROR(rc, "parsec_dtd_taskpool_wait");

=======
>>>>>>> 96c68d35
  parsec_dtd_data_flush_all(dtd_tp, &parsec_D.super);
  parsec_dtd_data_flush_all(dtd_tp, &parsec_S.super);
  parsec_dtd_data_flush_all(dtd_tp, &parsec_U.super);
  parsec_dtd_data_flush_all(dtd_tp, &parsec_F.super);
<<<<<<< HEAD
  parsec_dtd_data_flush_all(dtd_tp, &parsec_US.super);

  std::cout << "submit tasks.\n";
=======
  parsec_dtd_data_flush_all(dtd_tp, &parsec_temp_fill_in.super);
  parsec_dtd_data_flush_all(dtd_tp, &parsec_US.super);
>>>>>>> 96c68d35

  rc = parsec_taskpool_wait(dtd_tp);
  PARSEC_CHECK_ERROR(rc, "parsec_dtd_taskpool_wait");

  h2_dc_destroy_maps();
  parsec_dtd_destroy_arena_datatype(parsec, U_ARENA);
  parsec_dtd_destroy_arena_datatype(parsec, D_ARENA);
  parsec_dtd_destroy_arena_datatype(parsec, S_ARENA);

  auto fp_ops = papi.fp_ops();

  return fp_ops;
}

void
solve_forward_level(SymmetricSharedBasisMatrix& A,
                    const Hatrix::Domain& domain,
                    std::vector<Matrix>& x_level,
                    int64_t level) {
  int64_t nblocks = pow(2, level);

  for (int64_t block = 0; block < nblocks; ++block) {
    int64_t block_index = block / MPISIZE;
    if (mpi_rank(block) == MPIRANK) {
      Matrix U_F = make_complement(A.U(block, level));
      Matrix prod = matmul(U_F, x_level[block_index]);
      x_level[block_index] = prod;
    }

    // send the diagonal block to the rank that has the corresponding vector.
    if (mpi_rank(block, block) == MPIRANK) {
      MPI_Request block_request;
      MPI_Isend(&A.D(block, block, level), A.D(block, block, level).numel(), MPI_DOUBLE,
                mpi_rank(block), block, MPI_COMM_WORLD, &block_request);
    }

    if (mpi_rank(block) == MPIRANK) {
      MPI_Status block_status;
      Matrix D_copy(get_dim(A, domain, block, level), get_dim(A, domain, block, level));

      MPI_Recv(&D_copy, D_copy.numel(), MPI_DOUBLE,
               mpi_rank(block, block), block, MPI_COMM_WORLD, &block_status);

      int64_t rank = A.ranks(block, level);
      auto block_splits = split_dense(D_copy,
                                      D_copy.rows - rank,
                                      D_copy.cols - rank);

      auto x_block_splits =
        x_level[block_index].split(std::vector<int64_t>(1, D_copy.rows - rank),
                                   {});

      solve_triangular(block_splits[0], x_block_splits[0],
                       Hatrix::Left, Hatrix::Lower, false,
                       false, 1.0);
      matmul(block_splits[2], x_block_splits[0], x_block_splits[1],
             false, false, -1.0, 1.0);
    }

    // apply the oc blocks that are actually in the upper triangular matrix.
    for (int64_t irow = 0; irow < block; ++irow) {
      if (exists_and_inadmissible(A, block, irow, level)) {
<<<<<<< HEAD
=======
        int64_t irow_index = irow / MPISIZE;
        int64_t block_index = block / MPISIZE;
>>>>>>> 96c68d35
        if (mpi_rank(block, irow) == MPIRANK) {
          MPI_Request request;
          MPI_Isend(&A.D(block, irow, level), A.D(block, irow, level).numel(), MPI_DOUBLE,
                    mpi_rank(irow), irow, MPI_COMM_WORLD, &request);
        }

        if (mpi_rank(block) == MPIRANK) {
          MPI_Request request;
<<<<<<< HEAD
          MPI_Isend(&x_level[block], x_level[block].numel(), MPI_DOUBLE,
=======
          MPI_Isend(&x_level[block_index], x_level[block_index].numel(), MPI_DOUBLE,
>>>>>>> 96c68d35
                    mpi_rank(irow), block, MPI_COMM_WORLD, &request);
        }

        if (mpi_rank(irow) == MPIRANK) {
          int64_t D_block_irow_nrows = get_dim(A, domain, block, level);
          int64_t D_block_irow_ncols = get_dim(A, domain, irow, level);
          MPI_Status status;

          Matrix D_block_irow(D_block_irow_nrows, D_block_irow_ncols);

          MPI_Recv(&D_block_irow, D_block_irow.numel(), MPI_DOUBLE,
                   mpi_rank(block, irow), irow, MPI_COMM_WORLD, &status);

          Matrix x_block(D_block_irow_nrows, 1);

          MPI_Recv(&x_block, x_block.numel(), MPI_DOUBLE,
                   mpi_rank(block), block, MPI_COMM_WORLD, &status);

          int64_t row_split = D_block_irow_nrows - A.ranks(block, level);
          int64_t col_split = D_block_irow_ncols - A.ranks(irow, level);

          auto D_block_irow_splits = split_dense(D_block_irow,
                                                 row_split,
                                                 col_split);

<<<<<<< HEAD
          Matrix& x_irow = x_level[irow];
=======
          Matrix& x_irow = x_level[irow_index];
>>>>>>> 96c68d35

          auto x_block_splits = x_block.split(std::vector<int64_t>(1, row_split), {});
          auto x_irow_splits = x_irow.split(std::vector<int64_t>(1, col_split), {});

          matmul(D_block_irow_splits[1], x_block_splits[0], x_irow_splits[1],
                 true, false, -1.0, 1.0);
        }
      }
    }

    // forward substitute with (cc;oc) blocks below the diagonal
    for (int64_t irow = block+1; irow < nblocks; ++irow) {
      if (exists_and_inadmissible(A, irow, block, level)) {
<<<<<<< HEAD
=======
        int64_t irow_index = irow / MPISIZE;
        int64_t block_index = block / MPISIZE;

>>>>>>> 96c68d35
        if (mpi_rank(irow, block) == MPIRANK) {
          MPI_Request request;
          MPI_Isend(&A.D(irow, block, level), A.D(irow, block, level).numel(), MPI_DOUBLE,
                    mpi_rank(irow), irow, MPI_COMM_WORLD, &request);
        }

        if (mpi_rank(block) == MPIRANK) {
          MPI_Request request;
<<<<<<< HEAD
          MPI_Isend(&x_level[block], x_level[block].numel(), MPI_DOUBLE,
=======
          MPI_Isend(&x_level[block_index], x_level[block_index].numel(), MPI_DOUBLE,
>>>>>>> 96c68d35
                    mpi_rank(irow), block, MPI_COMM_WORLD, &request);
        }

        if (mpi_rank(irow) == MPIRANK) {
          MPI_Status status;
          int64_t D_irow_block_nrows = get_dim(A, domain, irow, level);
          int64_t D_irow_block_ncols = get_dim(A, domain, block, level);
          int64_t col_split = D_irow_block_ncols - A.ranks(block, level);

          Matrix D_irow_block(D_irow_block_nrows, D_irow_block_ncols);
          MPI_Recv(&D_irow_block, D_irow_block.numel(), MPI_DOUBLE,
                   mpi_rank(irow, block), irow, MPI_COMM_WORLD, &status);

          Matrix x_block(D_irow_block_ncols, 1);
          MPI_Recv(&x_block, x_block.numel(), MPI_DOUBLE,
                   mpi_rank(block), block, MPI_COMM_WORLD, &status);

          auto lower_splits = D_irow_block.split({},
                                                 std::vector<int64_t>(1, col_split));
          auto x_block_splits = x_block.split(std::vector<int64_t>(1, col_split), {});

<<<<<<< HEAD
          matmul(lower_splits[0], x_block_splits[0], x_level[irow],
=======
          matmul(lower_splits[0], x_block_splits[0], x_level[irow_index],
>>>>>>> 96c68d35
                 false, false, -1.0, 1.0);
        }
      }
    }
  }
}

std::vector<Matrix>
permute_forward_and_copy(SymmetricSharedBasisMatrix& A,
                         const Hatrix::Domain& domain,
                         std::vector<Matrix>& x_level,
                         int64_t level) {
  // Generate a new vector with different lengths to store the permutation order.
  int64_t parent_level = level - 1;
  int64_t parent_nblocks = pow(2, parent_level);
  std::vector<Matrix> x_ranks;

  // pre allocate the blocks on this process.
  for (int64_t i = 0; i < parent_nblocks; ++i) {
    if (mpi_rank(i) == MPIRANK) {
      int64_t c1 = i * 2, c2 = i * 2 + 1;
      int64_t length = A.ranks(c1, level) + A.ranks(c2, level);
      Matrix temp(length, 1);
      x_ranks.push_back(temp);
    }
  }

  int64_t nblocks = pow(2, level);
  for (int64_t block = 0; block < nblocks; block += 2) {
    int64_t block_index = block / MPISIZE;
    int64_t rank = A.ranks(block, level);
    int64_t parent_block = block / 2;
<<<<<<< HEAD
=======
    int64_t parent_block_index = parent_block / MPISIZE;
>>>>>>> 96c68d35

    if (mpi_rank(block) == MPIRANK) {
      int64_t c_size = get_dim(A, domain, block, level) - rank;
      Matrix& x_level_rank_part = x_level[block_index];
      MPI_Request request;

      MPI_Isend(&x_level_rank_part(c_size, 0), rank, MPI_DOUBLE,
                mpi_rank(parent_block), block, MPI_COMM_WORLD, &request);
    }

    int64_t block_2 = block + 1;
    int64_t block_2_index = block_2 / MPISIZE;
    int64_t rank_2 = A.ranks(block_2, level);

    if (mpi_rank(block_2) == MPIRANK) {
      int64_t c_size = get_dim(A, domain, block_2, level) - rank_2;
      Matrix& x_level_rank_2_part = x_level[block_2_index];
      MPI_Request request;

      MPI_Isend(&x_level_rank_2_part(c_size, 0), rank_2, MPI_DOUBLE,
                mpi_rank(parent_block), block_2, MPI_COMM_WORLD, &request);
    }

    if (mpi_rank(parent_block) == MPIRANK) {
      MPI_Status status;
<<<<<<< HEAD
      Matrix& x_rank = x_ranks[parent_block];
=======
      Matrix& x_rank = x_ranks[parent_block_index];
>>>>>>> 96c68d35

      MPI_Recv(&x_rank(0, 0), rank, MPI_DOUBLE,
               mpi_rank(block), block, MPI_COMM_WORLD, &status);

      MPI_Recv(&x_rank(rank, 0), rank_2, MPI_DOUBLE,
               mpi_rank(block_2), block_2, MPI_COMM_WORLD, &status);
    }
  }

  return x_ranks;
}

void
permute_backward_and_copy(SymmetricSharedBasisMatrix& A,
                          const Hatrix::Domain& domain,
                          std::vector<Matrix>& x_level,
                          std::vector<Matrix>& x_level_child,
                          int64_t level) {
  int64_t child_level = level + 1;
  int64_t nblocks = pow(2, level);

  for (int64_t block = 0; block < nblocks; ++block) {
    int64_t child1 = block * 2;
    int64_t child2 = block * 2 + 1;

    int64_t block_index = block / MPISIZE;
    int64_t child1_index = child1 / MPISIZE;
    int64_t child2_index = child2 / MPISIZE;

    int64_t rank_child1 = A.ranks(child1, child_level);
    int64_t rank_child2 = A.ranks(child2, child_level);

    if (mpi_rank(block) == MPIRANK) {
      Matrix& x_level_block = x_level[block_index];
      MPI_Request request1, request2;

      MPI_Isend(&x_level_block(0, 0), rank_child1, MPI_DOUBLE,
                mpi_rank(child1), child1, MPI_COMM_WORLD, &request1);

      MPI_Isend(&x_level_block(rank_child1, 0), rank_child2, MPI_DOUBLE,
                mpi_rank(child2), child2, MPI_COMM_WORLD, &request2);
    }

    if (mpi_rank(child1) == MPIRANK) {
      int64_t c_size = get_dim(A, domain, child1, child_level) - rank_child1;
      Matrix& x_level_child1 = x_level_child[child1_index];
      MPI_Status status;

      MPI_Recv(&x_level_child1(c_size, 0), rank_child1, MPI_DOUBLE,
               mpi_rank(block), child1, MPI_COMM_WORLD, &status);

    }

    if (mpi_rank(child2) == MPIRANK) {
      int64_t c_size = get_dim(A, domain, child2, child_level) - rank_child2;
      Matrix& x_level_child2 = x_level_child[child2_index];
      MPI_Status status;
<<<<<<< HEAD

      MPI_Recv(&x_level_child2(c_size, 0), rank_child2, MPI_DOUBLE,
               mpi_rank(block), child2, MPI_COMM_WORLD, &status);
    }
  }
}

void
solve_backward_level(SymmetricSharedBasisMatrix& A,
                     const Hatrix::Domain& domain,
                     std::vector<Matrix>& x_level,
                     int64_t level) {
  int64_t nblocks = pow(2, level);

  for (int64_t block = nblocks-1; block >=0; --block) {
    int64_t block_index = block / MPISIZE;

    // apply the tranpose of the oc block that is actually in the lower triangle.
    for (int64_t icol = 0; icol < block; ++icol) {
      if (exists_and_inadmissible(A, block, icol, level)) {
        if (mpi_rank(block, icol) == MPIRANK) {
          MPI_Request request;
          MPI_Isend(&A.D(block, icol, level), A.D(block, icol, level).numel(), MPI_DOUBLE,
                    mpi_rank(icol), icol, MPI_COMM_WORLD, &request);
        }

        if (mpi_rank(block) == MPIRANK) {
          MPI_Request request;
          MPI_Isend(&x_level[block], x_level[block].numel(), MPI_DOUBLE,
                    mpi_rank(icol), block, MPI_COMM_WORLD, &request);
        }

        if (mpi_rank(icol) == MPIRANK) {
          MPI_Status status;
          int64_t D_block_icol_nrows = get_dim(A, domain, block, level);
          int64_t D_block_icol_ncols = get_dim(A, domain, icol, level);
          int64_t row_split = D_block_icol_nrows - A.ranks(block, level);
          int64_t col_split = D_block_icol_ncols - A.ranks(icol, level);

          Matrix D_block_icol(D_block_icol_nrows, D_block_icol_ncols);
          MPI_Recv(&D_block_icol, D_block_icol.numel(), MPI_DOUBLE,
                   mpi_rank(block, icol), icol, MPI_COMM_WORLD, &status);

          Matrix x_block(D_block_icol_nrows, 1);
          MPI_Recv(&x_block, x_block.numel(), MPI_DOUBLE,
                   mpi_rank(block), block, MPI_COMM_WORLD, &status);

          auto D_block_icol_splits = split_dense(D_block_icol, row_split, col_split);
          auto x_block_splits = x_block.split(std::vector<int64_t>(1, row_split),
                                              {});
          auto x_icol_splits = x_level[icol].split(std::vector<int64_t>(1, col_split),
                                                   {});
          matmul(D_block_icol_splits[2], x_block_splits[1], x_icol_splits[0],
                 true, false, -1.0, 1.0);
        }
      }
    }

    // apply cc and oc blocks (transposed) to the respective slice of the vector.
    for (int64_t icol = nblocks-1; icol > block; --icol) {
      if (exists_and_inadmissible(A, icol, block, level)) {
        if (mpi_rank(icol, block) == MPIRANK) {
          MPI_Request request;
          MPI_Isend(&A.D(icol, block, level), A.D(icol, block, level).numel(), MPI_DOUBLE,
                    mpi_rank(block), block, MPI_COMM_WORLD, &request);
        }

        if (mpi_rank(icol) == MPIRANK) {
          MPI_Request request;
          MPI_Isend(&x_level[icol], x_level[icol].numel(), MPI_DOUBLE,
                    mpi_rank(block), icol, MPI_COMM_WORLD, &request);
        }

        if (mpi_rank(block) == MPIRANK) {
          MPI_Status status;
          int64_t D_icol_block_nrows = get_dim(A, domain, icol, level);
          int64_t D_icol_block_ncols = get_dim(A, domain, block, level);
          int64_t col_split = D_icol_block_ncols - A.ranks(block, level);

          Matrix D_icol_block(D_icol_block_nrows, D_icol_block_ncols);
          MPI_Recv(&D_icol_block, D_icol_block.numel(), MPI_DOUBLE,
                   mpi_rank(icol, block), block, MPI_COMM_WORLD, &status);

          Matrix x_icol(D_icol_block_nrows, 1);
          MPI_Recv(&x_icol, x_icol.numel(), MPI_DOUBLE,
                   mpi_rank(icol), icol, MPI_COMM_WORLD, &status);

          auto D_icol_block_splits = D_icol_block.split({},
                                                        std::vector<int64_t>(1, col_split));
          auto x_block_splits = x_level[block].split(std::vector<int64_t>(1,
                                                                          col_split),
                                                     {});
          matmul(D_icol_block_splits[0], x_icol, x_block_splits[0],
                 true, false, -1.0, 1.0);
        }
      }
    }

=======

      MPI_Recv(&x_level_child2(c_size, 0), rank_child2, MPI_DOUBLE,
               mpi_rank(block), child2, MPI_COMM_WORLD, &status);
    }
  }
}

void
solve_backward_level(SymmetricSharedBasisMatrix& A,
                     const Hatrix::Domain& domain,
                     std::vector<Matrix>& x_level,
                     int64_t level) {
  int64_t nblocks = pow(2, level);

  for (int64_t block = nblocks-1; block >=0; --block) {
    int64_t block_index = block / MPISIZE;

    // apply the tranpose of the oc block that is actually in the lower triangle.
    for (int64_t icol = 0; icol < block; ++icol) {
      if (exists_and_inadmissible(A, block, icol, level)) {
        int64_t icol_index = icol / MPISIZE;
        if (mpi_rank(block, icol) == MPIRANK) {
          MPI_Request request;
          MPI_Isend(&A.D(block, icol, level), A.D(block, icol, level).numel(), MPI_DOUBLE,
                    mpi_rank(icol), icol, MPI_COMM_WORLD, &request);
        }

        if (mpi_rank(block) == MPIRANK) {
          MPI_Request request;
          MPI_Isend(&x_level[block_index], x_level[block_index].numel(), MPI_DOUBLE,
                    mpi_rank(icol), block, MPI_COMM_WORLD, &request);
        }

        if (mpi_rank(icol) == MPIRANK) {
          MPI_Status status;
          int64_t D_block_icol_nrows = get_dim(A, domain, block, level);
          int64_t D_block_icol_ncols = get_dim(A, domain, icol, level);
          int64_t row_split = D_block_icol_nrows - A.ranks(block, level);
          int64_t col_split = D_block_icol_ncols - A.ranks(icol, level);

          Matrix D_block_icol(D_block_icol_nrows, D_block_icol_ncols);
          MPI_Recv(&D_block_icol, D_block_icol.numel(), MPI_DOUBLE,
                   mpi_rank(block, icol), icol, MPI_COMM_WORLD, &status);

          Matrix x_block(D_block_icol_nrows, 1);
          MPI_Recv(&x_block, x_block.numel(), MPI_DOUBLE,
                   mpi_rank(block), block, MPI_COMM_WORLD, &status);

          auto D_block_icol_splits = split_dense(D_block_icol, row_split, col_split);
          auto x_block_splits = x_block.split(std::vector<int64_t>(1, row_split),
                                              {});
          auto x_icol_splits = x_level[icol_index].split(std::vector<int64_t>(1, col_split),
                                                   {});
          matmul(D_block_icol_splits[2], x_block_splits[1], x_icol_splits[0],
                 true, false, -1.0, 1.0);
        }
      }
    }

    // apply cc and oc blocks (transposed) to the respective slice of the vector.
    for (int64_t icol = nblocks-1; icol > block; --icol) {
      if (exists_and_inadmissible(A, icol, block, level)) {
        int64_t icol_index = icol / MPISIZE;
        int64_t block_index = block / MPISIZE;

        if (mpi_rank(icol, block) == MPIRANK) {
          MPI_Request request;
          MPI_Isend(&A.D(icol, block, level), A.D(icol, block, level).numel(), MPI_DOUBLE,
                    mpi_rank(block), block, MPI_COMM_WORLD, &request);
        }

        if (mpi_rank(icol) == MPIRANK) {
          MPI_Request request;
          MPI_Isend(&x_level[icol_index], x_level[icol_index].numel(), MPI_DOUBLE,
                    mpi_rank(block), icol, MPI_COMM_WORLD, &request);
        }

        if (mpi_rank(block) == MPIRANK) {
          MPI_Status status;
          int64_t D_icol_block_nrows = get_dim(A, domain, icol, level);
          int64_t D_icol_block_ncols = get_dim(A, domain, block, level);
          int64_t col_split = D_icol_block_ncols - A.ranks(block, level);

          Matrix D_icol_block(D_icol_block_nrows, D_icol_block_ncols);
          MPI_Recv(&D_icol_block, D_icol_block.numel(), MPI_DOUBLE,
                   mpi_rank(icol, block), block, MPI_COMM_WORLD, &status);

          Matrix x_icol(D_icol_block_nrows, 1);
          MPI_Recv(&x_icol, x_icol.numel(), MPI_DOUBLE,
                   mpi_rank(icol), icol, MPI_COMM_WORLD, &status);

          auto D_icol_block_splits = D_icol_block.split({},
                                                        std::vector<int64_t>(1, col_split));
          auto x_block_splits = x_level[block_index].split(std::vector<int64_t>(1,
                                                                          col_split),
                                                     {});
          matmul(D_icol_block_splits[0], x_icol, x_block_splits[0],
                 true, false, -1.0, 1.0);
        }
      }
    }

>>>>>>> 96c68d35
    // backward using the diagonal block.
    int64_t rank = A.ranks(block, level);
    int64_t row_split = get_dim(A, domain, block, level) - rank;
    int64_t col_split = get_dim(A, domain, block, level) - rank;

    if (mpi_rank(block, block) == MPIRANK) {
      MPI_Request request;

      MPI_Isend(&A.D(block, block, level), A.D(block, block, level).numel(), MPI_DOUBLE,
                mpi_rank(block), block, MPI_COMM_WORLD, &request);
    }

    if (mpi_rank(block) == MPIRANK) {
      MPI_Status status;

      Matrix D_copy(get_dim(A, domain, block, level), get_dim(A, domain, block, level));
      MPI_Recv(&D_copy, D_copy.numel(), MPI_DOUBLE,
               mpi_rank(block, block), block, MPI_COMM_WORLD, &status);
      auto block_splits = split_dense(D_copy,
                                      D_copy.rows - rank,
                                      D_copy.cols - rank);

      auto x_block_splits =
        x_level[block_index].split(std::vector<int64_t>(1, D_copy.rows - rank),
                                   {});

      matmul(block_splits[2], x_block_splits[1], x_block_splits[0],
             true, false, -1.0, 1.0);
      solve_triangular(block_splits[0], x_block_splits[0],
                       Hatrix::Left, Hatrix::Lower, false,
                       true, 1.0);
    }

    if (mpi_rank(block) == MPIRANK) {
<<<<<<< HEAD
      Matrix V_F = make_complement(A.U(block_index, level));
=======
      Matrix V_F = make_complement(A.U(block, level));
>>>>>>> 96c68d35
      Matrix prod = matmul(V_F, x_level[block_index], true);
      x_level[block_index] = prod;
    }
  }
}

void
solve(SymmetricSharedBasisMatrix& A,
      std::vector<Matrix>& b,
      std::vector<Matrix>& h2_solution,
      const Hatrix::Domain& domain) {
  std::vector<Matrix> x(b);
  int64_t level;

  int64_t x_levels_index = 0;
  std::vector<std::vector<Matrix>> x_levels;
  x_levels.push_back(x);

  for (level = A.max_level; level >= A.min_level; --level) {
    std::vector<Matrix>& x_level = x_levels[x_levels_index];
    // partial forward solve.
    solve_forward_level(A, domain, x_level, level);

    // permute and copy.
    auto x_level_permuted = permute_forward_and_copy(A, domain, x_level, level);
    x_levels.push_back(x_level_permuted);
    x_levels_index++;
  }

  int64_t last_nodes = pow(2, level);

  // forward of the last blocks
  std::vector<Matrix>& x_last = x_levels[x_levels_index];
  for (int64_t i = 0; i < last_nodes; ++i) {
    for (int64_t j = 0; j < i; ++j) { // off-diagonals
      int dense_block_tag = i * last_nodes + j;
<<<<<<< HEAD
=======
      int64_t i_index = i / MPISIZE;
      int64_t j_index = j / MPISIZE;
>>>>>>> 96c68d35
      if (mpi_rank(i, j) == MPIRANK) {
        MPI_Request request;
        MPI_Isend(&A.D(i, j, level), A.D(i, j, level).numel(), MPI_DOUBLE,
                  mpi_rank(i), dense_block_tag, MPI_COMM_WORLD, &request);
      }

      if (mpi_rank(j) == MPIRANK) {
        MPI_Request request;
<<<<<<< HEAD
        MPI_Isend(&x_last[j], x_last[j].numel(), MPI_DOUBLE,
=======
        MPI_Isend(&x_last[j_index], x_last[j_index].numel(), MPI_DOUBLE,
>>>>>>> 96c68d35
                  mpi_rank(i), j, MPI_COMM_WORLD, &request);
      }

      if (mpi_rank(i) == MPIRANK) {
        MPI_Status status;
        int64_t D_ij_nrows = get_dim(A, domain, i, level);
        int64_t D_ij_ncols = get_dim(A, domain, j, level);

        Matrix D_ij(D_ij_nrows, D_ij_ncols);
        MPI_Recv(&D_ij, D_ij.numel(), MPI_DOUBLE,
                 mpi_rank(i, j), dense_block_tag, MPI_COMM_WORLD, &status);

        Matrix x_last_j(D_ij_ncols, 1);
        MPI_Recv(&x_last_j, x_last_j.numel(), MPI_DOUBLE,
                 mpi_rank(j), j, MPI_COMM_WORLD, &status);

<<<<<<< HEAD
        matmul(D_ij, x_last_j, x_last[i], false, false, -1, 1);
=======
        matmul(D_ij, x_last_j, x_last[i_index], false, false, -1, 1);
>>>>>>> 96c68d35
      }
    }

    // diagonal block
    if (mpi_rank(i, i) == MPIRANK) {
      Matrix& D_ii = A.D(i, i, level);
      MPI_Request request;
      MPI_Isend(&D_ii, D_ii.numel(), MPI_DOUBLE,
                mpi_rank(i), i, MPI_COMM_WORLD, &request);
    }

    if (mpi_rank(i) == MPIRANK) {
      MPI_Status status;
      Matrix D_ii(get_dim(A, domain, i, level), get_dim(A, domain, i, level));

      MPI_Recv(&D_ii, D_ii.numel(), MPI_DOUBLE,
               mpi_rank(i, i), i, MPI_COMM_WORLD, &status);

      int64_t i_index = i / MPISIZE;
      solve_triangular(D_ii, x_last[i_index], Hatrix::Left,
                       Hatrix::Lower, false, false, 1.0);
    }
  }


  // backward of the last blocks
  for (int64_t j = last_nodes - 1; j >= 0; --j) {
    for (int64_t i = last_nodes - 1; i > j; --i) {
<<<<<<< HEAD
=======
      int64_t i_index = i / MPISIZE;
      int64_t j_index = j / MPISIZE;
>>>>>>> 96c68d35
      int dense_block_tag = i * last_nodes + j;
      if (mpi_rank(i, j) == MPIRANK) {
        MPI_Request request;
        MPI_Isend(&A.D(i, j, level), A.D(i, j, level).numel(), MPI_DOUBLE,
                  mpi_rank(j), dense_block_tag, MPI_COMM_WORLD, &request);
      }

      if (mpi_rank(i) == MPIRANK) {
        MPI_Request request;
<<<<<<< HEAD
        MPI_Isend(&x_last[i], x_last[i].numel(), MPI_DOUBLE,
=======
        MPI_Isend(&x_last[i_index], x_last[i_index].numel(), MPI_DOUBLE,
>>>>>>> 96c68d35
                  mpi_rank(j), i, MPI_COMM_WORLD, &request);
      }

      if (mpi_rank(j) == MPIRANK) {
        MPI_Status status;
        int64_t D_ij_nrows = get_dim(A, domain, i, level);
        int64_t D_ij_ncols = get_dim(A, domain, j, level);

        Matrix D_ij(D_ij_nrows, D_ij_ncols);
        MPI_Recv(&D_ij, D_ij.numel(), MPI_DOUBLE,
                 mpi_rank(i, j), dense_block_tag, MPI_COMM_WORLD, &status);

        Matrix x_last_i(D_ij_nrows, 1);
        MPI_Recv(&x_last_i, x_last_i.numel(), MPI_DOUBLE,
                 mpi_rank(i), i, MPI_COMM_WORLD, &status);

<<<<<<< HEAD
        matmul(D_ij, x_last_i, x_last[j], true, false, -1.0, 1.0);
=======
        matmul(D_ij, x_last_i, x_last[j_index], true, false, -1.0, 1.0);
>>>>>>> 96c68d35
      }
    }

    if (mpi_rank(j, j) == MPIRANK) {
      Matrix& D_jj = A.D(j, j, level);
      MPI_Request request;
      MPI_Isend(&D_jj, D_jj.numel(), MPI_DOUBLE,
                mpi_rank(j), j, MPI_COMM_WORLD, &request);
    }

    if (mpi_rank(j) == MPIRANK) {
      MPI_Status status;
      Matrix D_jj(get_dim(A, domain, j, level), get_dim(A, domain, j, level));

      MPI_Recv(&D_jj, D_jj.numel(), MPI_DOUBLE,
               mpi_rank(j, j), j, MPI_COMM_WORLD, &status);

      int64_t j_index = j / MPISIZE;
      solve_triangular(D_jj, x_last[j_index], Hatrix::Left,
                       Hatrix::Lower, false, true, 1.0);
    }
  }

  ++level;

  for (; level <= A.max_level; ++level) {
    std::vector<Matrix>& x_level = x_levels[x_levels_index];
    std::vector<Matrix>& x_level_child = x_levels[x_levels_index-1];
    // permute and copy.
    permute_backward_and_copy(A, domain, x_level, x_level_child, level-1);
    // partial backward solve.
    solve_backward_level(A, domain, x_level_child, level);
    x_levels_index--;
  }

  for (int64_t i = 0; i < x_levels[0].size(); ++i) {
    h2_solution[i] = x_levels[0][i];
  }
}<|MERGE_RESOLUTION|>--- conflicted
+++ resolved
@@ -10,11 +10,7 @@
 using namespace Hatrix;
 
 static h2_dc_t parsec_U, parsec_S, parsec_D, parsec_F, parsec_temp_fill_in, parsec_US;
-<<<<<<< HEAD
-static int U_ARENA, D_ARENA, S_ARENA;
-=======
 static int U_ARENA, D_ARENA, S_ARENA, FINAL_DENSE_ARENA;
->>>>>>> 96c68d35
 
 static RowColLevelMap<Matrix> F;
 static RowMap<Matrix> r, t;
@@ -634,16 +630,6 @@
       }   // if exists and inadmissible
     }   // for j
   }   // for i
-
-<<<<<<< HEAD
-  // parsec_dtd_data_flush_all(dtd_tp, &parsec_D.super);
-  // parsec_dtd_data_flush_all(dtd_tp, &parsec_S.super);
-=======
-  // if (MPISIZE > 1) {
-  //   parsec_dtd_data_flush_all(dtd_tp, &parsec_D.super);
-  //   parsec_dtd_data_flush_all(dtd_tp, &parsec_S.super);
-  // }
->>>>>>> 96c68d35
 }
 
 void
@@ -716,16 +702,6 @@
         PARSEC_DTD_ARG_END);
     }
   }
-
-<<<<<<< HEAD
-  // parsec_dtd_data_flush_all(dtd_tp, &parsec_U.super);
-  // parsec_dtd_data_flush_all(dtd_tp, &parsec_D.super);
-=======
-  // if (MPISIZE > 1) {
-  //   parsec_dtd_data_flush_all(dtd_tp, &parsec_U.super);
-  //   parsec_dtd_data_flush_all(dtd_tp, &parsec_D.super);
-  // }
->>>>>>> 96c68d35
 }
 
 void factorize_diagonal(SymmetricSharedBasisMatrix& A,
@@ -839,14 +815,6 @@
   for (int64_t j = 0; j < block; ++j) {
     triangle_reduce_co(A, domain, block, j, level);
   }
-
-<<<<<<< HEAD
-=======
-  // auto D_key = parsec_D.super.data_key(&parsec_D.super, block, block, level);
-  // parsec_dtd_data_flush(dtd_tp, parsec_dtd_tile_of(&parsec_D.super, D_key));
-
->>>>>>> 96c68d35
-  // parsec_dtd_data_flush_all(dtd_tp, &parsec_D.super);
 }
 
 template<typename T> void
@@ -1251,51 +1219,6 @@
                                PARSEC_INOUT | D_ARENA | PARSEC_AFFINITY,
           PARSEC_DTD_ARG_END);
 
-<<<<<<< HEAD
-  // parsec_dtd_data_flush_all(dtd_tp, &parsec_D.super);
-}
-
-void
-update_row_cluster_basis(SymmetricSharedBasisMatrix& A,
-                         const Hatrix::Domain& domain,
-                         const int64_t block,
-                         const int64_t level,
-                         const Hatrix::Args& opts) {
-  int64_t block_size = get_dim(A, domain, block, level);
-  parsec_data_key_t fill_in_key =
-    parsec_temp_fill_in.super.data_key(&parsec_temp_fill_in.super,
-                                       block, level);
-
-  if (mpi_rank(block) == MPIRANK) { // fill-in addition happens where the bases is present.
-    Matrix fill_in(block_size, block_size);
-    temp_fill_in.insert(block, level, std::move(fill_in));
-    Matrix& fill_in_ref = temp_fill_in(block, level);
-    parsec_temp_fill_in.matrix_map[fill_in_key] =
-      std::addressof(fill_in_ref);
-  }
-  parsec_temp_fill_in.mpi_ranks[fill_in_key] = mpi_rank(block);
-
-  for (int64_t j = 0; j < block; ++j) {
-    if (exists_and_admissible(A, block, j, level)) {
-      if (F.exists(block, j, level)) {
-        int64_t F_block_j_nrows = get_dim(A, domain, block, level);
-        int64_t F_block_j_ncols = get_dim(A, domain, j, level);
-        parsec_data_key_t F_block_j_key =
-          parsec_F.super.data_key(&parsec_F.super, block, j, level);
-
-        parsec_dtd_insert_task(dtd_tp, task_fill_in_addition, 0, PARSEC_DEV_CPU,
-          "fill_in_addition_task",
-          sizeof(int64_t), &F_block_j_nrows, PARSEC_VALUE,
-          sizeof(int64_t), &F_block_j_ncols, PARSEC_VALUE,
-          PASSED_BY_REF, parsec_dtd_tile_of(&parsec_F.super, F_block_j_key),
-                               PARSEC_INPUT | D_ARENA,
-          sizeof(int64_t), &block_size, PARSEC_VALUE,
-          PASSED_BY_REF, parsec_dtd_tile_of(&parsec_temp_fill_in.super, fill_in_key),
-                               PARSEC_INOUT | D_ARENA | PARSEC_AFFINITY,
-          PARSEC_DTD_ARG_END);
-
-=======
->>>>>>> 96c68d35
       }
     }
   }
@@ -1356,13 +1279,8 @@
                 const Hatrix::Args& opts) {
   const int64_t nblocks = pow(2, level);
   for (int64_t block = 0; block < nblocks; ++block) {
-<<<<<<< HEAD
     update_row_cluster_basis_and_S_blocks(A, domain, block, level, opts);
     update_col_cluster_basis_and_S_blocks(A, domain, block, level, opts);
-=======
-    // update_row_cluster_basis_and_S_blocks(A, domain, block, level, opts);
-    // update_col_cluster_basis_and_S_blocks(A, domain, block, level, opts);
->>>>>>> 96c68d35
 
     multiply_complements(A, domain, block, level);
     factorize_diagonal(A, domain, block, level);
@@ -1610,17 +1528,6 @@
       }
     }
   }
-
-<<<<<<< HEAD
-
-  // parsec_dtd_data_flush_all(dtd_tp, &parsec_D.super);
-=======
-  if (MPISIZE > 1) {
-    // parsec_dtd_data_flush_all(dtd_tp, &parsec_U.super);
-    // parsec_dtd_data_flush_all(dtd_tp, &parsec_D.super);
-    // parsec_dtd_data_flush_all(dtd_tp, &parsec_F.super);
-  }
->>>>>>> 96c68d35
 }
 
 void h2_dc_init_maps() {
@@ -1659,15 +1566,6 @@
       sizeof(int64_t), &D_dd_nrows, PARSEC_VALUE,
       sizeof(int64_t), &D_dd_ncols, PARSEC_VALUE,
       PASSED_BY_REF, parsec_dtd_tile_of(&parsec_D.super, D_dd_key),
-<<<<<<< HEAD
-                           PARSEC_INOUT | D_ARENA | PARSEC_AFFINITY,
-      PARSEC_DTD_ARG_END);
-
-    for (int64_t i = d+1; i < nblocks; ++i) {
-      auto D_dd_key = parsec_D.super.data_key(&parsec_D.super, d, d, level);
-      auto D_id_key = parsec_D.super.data_key(&parsec_D.super, i, d, level);
-
-=======
                            PARSEC_INOUT | FINAL_DENSE_ARENA | PARSEC_AFFINITY,
       PARSEC_DTD_ARG_END);
 
@@ -1676,16 +1574,6 @@
         parsec_D.super.data_key(&parsec_D.super, d, d, level);
       auto D_id_key = parsec_D.super.data_key(&parsec_D.super, i, d, level);
 
-      // if (mpi_rank(d, d) == MPIRANK) {
-      //   std::cout << "dd: " << Hatrix::norm(A.D(d, d, level)) << std::endl;
-      // }
-
-      // if (mpi_rank(i, d) == MPIRANK) {
-      //   std::cout << "id: " << Hatrix::norm(A.D(i, d, level)) << std::endl;
-      // }
-
-
->>>>>>> 96c68d35
       int64_t D_dd_nrows = get_dim(A, domain, d, level);
       int64_t D_dd_ncols = get_dim(A, domain, d, level);
       int64_t D_id_nrows = get_dim(A, domain, i, level);
@@ -1696,16 +1584,6 @@
         sizeof(int64_t), &D_dd_nrows, PARSEC_VALUE,
         sizeof(int64_t), &D_dd_ncols, PARSEC_VALUE,
         PASSED_BY_REF, parsec_dtd_tile_of(&parsec_D.super, D_dd_key),
-<<<<<<< HEAD
-                             PARSEC_INPUT | D_ARENA,
-        sizeof(int64_t), &D_id_nrows, PARSEC_VALUE,
-        sizeof(int64_t), &D_id_ncols, PARSEC_VALUE,
-        PASSED_BY_REF, parsec_dtd_tile_of(&parsec_D.super, D_id_key),
-                             PARSEC_INOUT | D_ARENA | PARSEC_AFFINITY,
-        PARSEC_DTD_ARG_END);
-    }
-
-=======
                              PARSEC_INPUT | FINAL_DENSE_ARENA,
         sizeof(int64_t), &D_id_nrows, PARSEC_VALUE,
         sizeof(int64_t), &D_id_ncols, PARSEC_VALUE,
@@ -1714,9 +1592,6 @@
         PARSEC_DTD_ARG_END);
     }
 
-    // parsec_dtd_data_flush(dtd_tp, parsec_dtd_tile_of(&parsec_D.super, D_dd_key));
-
->>>>>>> 96c68d35
     for (int64_t i = d+1; i < nblocks; ++i) {
       for (int64_t j = d+1; j <= i; ++j) {
         int64_t D_id_nrows = get_dim(A, domain, i, level);
@@ -1728,27 +1603,14 @@
         auto D_ij_key = parsec_D.super.data_key(&parsec_D.super, i, j, level);
 
         if (i == j) {
-<<<<<<< HEAD
-=======
           auto D_id_key = parsec_D.super.data_key(&parsec_D.super, i, d, level);
           auto D_ij_key = parsec_D.super.data_key(&parsec_D.super, i, j, level);
 
->>>>>>> 96c68d35
           parsec_dtd_insert_task(dtd_tp, task_syrk_full, 0, PARSEC_DEV_CPU,
             "syrk_full_task",
             sizeof(int64_t), &D_id_nrows, PARSEC_VALUE,
             sizeof(int64_t), &D_id_ncols, PARSEC_VALUE,
             PASSED_BY_REF, parsec_dtd_tile_of(&parsec_D.super, D_id_key),
-<<<<<<< HEAD
-                                 PARSEC_INPUT | D_ARENA,
-            sizeof(int64_t), &D_ij_nrows, PARSEC_VALUE,
-            sizeof(int64_t), &D_ij_ncols, PARSEC_VALUE,
-            PASSED_BY_REF, parsec_dtd_tile_of(&parsec_D.super, D_ij_key),
-                                 PARSEC_INOUT | D_ARENA | PARSEC_AFFINITY,
-            PARSEC_DTD_ARG_END);
-        }
-        else {
-=======
                                  PARSEC_INPUT | FINAL_DENSE_ARENA,
             sizeof(int64_t), &D_ij_nrows, PARSEC_VALUE,
             sizeof(int64_t), &D_ij_ncols, PARSEC_VALUE,
@@ -1759,7 +1621,6 @@
         else {
           auto D_id_key = parsec_D.super.data_key(&parsec_D.super, i, d, level);
           auto D_ij_key = parsec_D.super.data_key(&parsec_D.super, i, j, level);
->>>>>>> 96c68d35
           auto D_jd_key = parsec_D.super.data_key(&parsec_D.super, j, d, level);
           int64_t D_jd_nrows = get_dim(A, domain, j, level);
           int64_t D_jd_ncols = get_dim(A, domain, d, level);
@@ -1769,17 +1630,6 @@
             sizeof(int64_t), &D_id_nrows, PARSEC_VALUE,
             sizeof(int64_t), &D_id_ncols, PARSEC_VALUE,
             PASSED_BY_REF, parsec_dtd_tile_of(&parsec_D.super, D_id_key),
-<<<<<<< HEAD
-                                 PARSEC_INPUT | D_ARENA,
-            sizeof(int64_t), &D_jd_nrows, PARSEC_VALUE,
-            sizeof(int64_t), &D_jd_ncols, PARSEC_VALUE,
-            PASSED_BY_REF, parsec_dtd_tile_of(&parsec_D.super, D_jd_key),
-                                 PARSEC_INPUT | D_ARENA,
-            sizeof(int64_t), &D_ij_nrows, PARSEC_VALUE,
-            sizeof(int64_t), &D_ij_ncols, PARSEC_VALUE,
-            PASSED_BY_REF, parsec_dtd_tile_of(&parsec_D.super, D_ij_key),
-                                 PARSEC_INOUT | D_ARENA | PARSEC_AFFINITY,
-=======
                                  PARSEC_INPUT | FINAL_DENSE_ARENA,
             sizeof(int64_t), &D_jd_nrows, PARSEC_VALUE,
             sizeof(int64_t), &D_jd_ncols, PARSEC_VALUE,
@@ -1789,7 +1639,6 @@
             sizeof(int64_t), &D_ij_ncols, PARSEC_VALUE,
             PASSED_BY_REF, parsec_dtd_tile_of(&parsec_D.super, D_ij_key),
                                  PARSEC_INOUT | FINAL_DENSE_ARENA | PARSEC_AFFINITY,
->>>>>>> 96c68d35
             PARSEC_DTD_ARG_END);
         }
       }
@@ -1846,13 +1695,8 @@
 
   for (level = A.max_level; level >= A.min_level; --level) {
     factorize_level(A, domain, level, opts);
-<<<<<<< HEAD
     add_fill_in_contributions_to_skeleton_matrices(A, opts, level);
     propagate_fill_ins_to_upper_level(A, opts, level);
-=======
-    // add_fill_in_contributions_to_skeleton_matrices(A, opts, level);
-    // propagate_fill_ins_to_upper_level(A, opts, level);
->>>>>>> 96c68d35
 
     update_parsec_pointers(A, domain, level-1);
     merge_unfactorized_blocks(A, domain, level);
@@ -1860,26 +1704,15 @@
 
   final_dense_factorize(A, domain, opts, level);
 
-<<<<<<< HEAD
-  int rc = parsec_taskpool_wait(dtd_tp);
-  PARSEC_CHECK_ERROR(rc, "parsec_dtd_taskpool_wait");
-
-=======
->>>>>>> 96c68d35
   parsec_dtd_data_flush_all(dtd_tp, &parsec_D.super);
   parsec_dtd_data_flush_all(dtd_tp, &parsec_S.super);
   parsec_dtd_data_flush_all(dtd_tp, &parsec_U.super);
   parsec_dtd_data_flush_all(dtd_tp, &parsec_F.super);
-<<<<<<< HEAD
   parsec_dtd_data_flush_all(dtd_tp, &parsec_US.super);
-
-  std::cout << "submit tasks.\n";
-=======
   parsec_dtd_data_flush_all(dtd_tp, &parsec_temp_fill_in.super);
   parsec_dtd_data_flush_all(dtd_tp, &parsec_US.super);
->>>>>>> 96c68d35
-
-  rc = parsec_taskpool_wait(dtd_tp);
+
+  int rc = parsec_taskpool_wait(dtd_tp);
   PARSEC_CHECK_ERROR(rc, "parsec_dtd_taskpool_wait");
 
   h2_dc_destroy_maps();
@@ -1940,11 +1773,8 @@
     // apply the oc blocks that are actually in the upper triangular matrix.
     for (int64_t irow = 0; irow < block; ++irow) {
       if (exists_and_inadmissible(A, block, irow, level)) {
-<<<<<<< HEAD
-=======
         int64_t irow_index = irow / MPISIZE;
         int64_t block_index = block / MPISIZE;
->>>>>>> 96c68d35
         if (mpi_rank(block, irow) == MPIRANK) {
           MPI_Request request;
           MPI_Isend(&A.D(block, irow, level), A.D(block, irow, level).numel(), MPI_DOUBLE,
@@ -1953,11 +1783,7 @@
 
         if (mpi_rank(block) == MPIRANK) {
           MPI_Request request;
-<<<<<<< HEAD
-          MPI_Isend(&x_level[block], x_level[block].numel(), MPI_DOUBLE,
-=======
           MPI_Isend(&x_level[block_index], x_level[block_index].numel(), MPI_DOUBLE,
->>>>>>> 96c68d35
                     mpi_rank(irow), block, MPI_COMM_WORLD, &request);
         }
 
@@ -1983,12 +1809,7 @@
                                                  row_split,
                                                  col_split);
 
-<<<<<<< HEAD
-          Matrix& x_irow = x_level[irow];
-=======
           Matrix& x_irow = x_level[irow_index];
->>>>>>> 96c68d35
-
           auto x_block_splits = x_block.split(std::vector<int64_t>(1, row_split), {});
           auto x_irow_splits = x_irow.split(std::vector<int64_t>(1, col_split), {});
 
@@ -2001,12 +1822,8 @@
     // forward substitute with (cc;oc) blocks below the diagonal
     for (int64_t irow = block+1; irow < nblocks; ++irow) {
       if (exists_and_inadmissible(A, irow, block, level)) {
-<<<<<<< HEAD
-=======
         int64_t irow_index = irow / MPISIZE;
         int64_t block_index = block / MPISIZE;
-
->>>>>>> 96c68d35
         if (mpi_rank(irow, block) == MPIRANK) {
           MPI_Request request;
           MPI_Isend(&A.D(irow, block, level), A.D(irow, block, level).numel(), MPI_DOUBLE,
@@ -2015,11 +1832,7 @@
 
         if (mpi_rank(block) == MPIRANK) {
           MPI_Request request;
-<<<<<<< HEAD
-          MPI_Isend(&x_level[block], x_level[block].numel(), MPI_DOUBLE,
-=======
           MPI_Isend(&x_level[block_index], x_level[block_index].numel(), MPI_DOUBLE,
->>>>>>> 96c68d35
                     mpi_rank(irow), block, MPI_COMM_WORLD, &request);
         }
 
@@ -2040,12 +1853,7 @@
           auto lower_splits = D_irow_block.split({},
                                                  std::vector<int64_t>(1, col_split));
           auto x_block_splits = x_block.split(std::vector<int64_t>(1, col_split), {});
-
-<<<<<<< HEAD
-          matmul(lower_splits[0], x_block_splits[0], x_level[irow],
-=======
           matmul(lower_splits[0], x_block_splits[0], x_level[irow_index],
->>>>>>> 96c68d35
                  false, false, -1.0, 1.0);
         }
       }
@@ -2078,10 +1886,7 @@
     int64_t block_index = block / MPISIZE;
     int64_t rank = A.ranks(block, level);
     int64_t parent_block = block / 2;
-<<<<<<< HEAD
-=======
     int64_t parent_block_index = parent_block / MPISIZE;
->>>>>>> 96c68d35
 
     if (mpi_rank(block) == MPIRANK) {
       int64_t c_size = get_dim(A, domain, block, level) - rank;
@@ -2107,11 +1912,7 @@
 
     if (mpi_rank(parent_block) == MPIRANK) {
       MPI_Status status;
-<<<<<<< HEAD
-      Matrix& x_rank = x_ranks[parent_block];
-=======
       Matrix& x_rank = x_ranks[parent_block_index];
->>>>>>> 96c68d35
 
       MPI_Recv(&x_rank(0, 0), rank, MPI_DOUBLE,
                mpi_rank(block), block, MPI_COMM_WORLD, &status);
@@ -2169,106 +1970,6 @@
       int64_t c_size = get_dim(A, domain, child2, child_level) - rank_child2;
       Matrix& x_level_child2 = x_level_child[child2_index];
       MPI_Status status;
-<<<<<<< HEAD
-
-      MPI_Recv(&x_level_child2(c_size, 0), rank_child2, MPI_DOUBLE,
-               mpi_rank(block), child2, MPI_COMM_WORLD, &status);
-    }
-  }
-}
-
-void
-solve_backward_level(SymmetricSharedBasisMatrix& A,
-                     const Hatrix::Domain& domain,
-                     std::vector<Matrix>& x_level,
-                     int64_t level) {
-  int64_t nblocks = pow(2, level);
-
-  for (int64_t block = nblocks-1; block >=0; --block) {
-    int64_t block_index = block / MPISIZE;
-
-    // apply the tranpose of the oc block that is actually in the lower triangle.
-    for (int64_t icol = 0; icol < block; ++icol) {
-      if (exists_and_inadmissible(A, block, icol, level)) {
-        if (mpi_rank(block, icol) == MPIRANK) {
-          MPI_Request request;
-          MPI_Isend(&A.D(block, icol, level), A.D(block, icol, level).numel(), MPI_DOUBLE,
-                    mpi_rank(icol), icol, MPI_COMM_WORLD, &request);
-        }
-
-        if (mpi_rank(block) == MPIRANK) {
-          MPI_Request request;
-          MPI_Isend(&x_level[block], x_level[block].numel(), MPI_DOUBLE,
-                    mpi_rank(icol), block, MPI_COMM_WORLD, &request);
-        }
-
-        if (mpi_rank(icol) == MPIRANK) {
-          MPI_Status status;
-          int64_t D_block_icol_nrows = get_dim(A, domain, block, level);
-          int64_t D_block_icol_ncols = get_dim(A, domain, icol, level);
-          int64_t row_split = D_block_icol_nrows - A.ranks(block, level);
-          int64_t col_split = D_block_icol_ncols - A.ranks(icol, level);
-
-          Matrix D_block_icol(D_block_icol_nrows, D_block_icol_ncols);
-          MPI_Recv(&D_block_icol, D_block_icol.numel(), MPI_DOUBLE,
-                   mpi_rank(block, icol), icol, MPI_COMM_WORLD, &status);
-
-          Matrix x_block(D_block_icol_nrows, 1);
-          MPI_Recv(&x_block, x_block.numel(), MPI_DOUBLE,
-                   mpi_rank(block), block, MPI_COMM_WORLD, &status);
-
-          auto D_block_icol_splits = split_dense(D_block_icol, row_split, col_split);
-          auto x_block_splits = x_block.split(std::vector<int64_t>(1, row_split),
-                                              {});
-          auto x_icol_splits = x_level[icol].split(std::vector<int64_t>(1, col_split),
-                                                   {});
-          matmul(D_block_icol_splits[2], x_block_splits[1], x_icol_splits[0],
-                 true, false, -1.0, 1.0);
-        }
-      }
-    }
-
-    // apply cc and oc blocks (transposed) to the respective slice of the vector.
-    for (int64_t icol = nblocks-1; icol > block; --icol) {
-      if (exists_and_inadmissible(A, icol, block, level)) {
-        if (mpi_rank(icol, block) == MPIRANK) {
-          MPI_Request request;
-          MPI_Isend(&A.D(icol, block, level), A.D(icol, block, level).numel(), MPI_DOUBLE,
-                    mpi_rank(block), block, MPI_COMM_WORLD, &request);
-        }
-
-        if (mpi_rank(icol) == MPIRANK) {
-          MPI_Request request;
-          MPI_Isend(&x_level[icol], x_level[icol].numel(), MPI_DOUBLE,
-                    mpi_rank(block), icol, MPI_COMM_WORLD, &request);
-        }
-
-        if (mpi_rank(block) == MPIRANK) {
-          MPI_Status status;
-          int64_t D_icol_block_nrows = get_dim(A, domain, icol, level);
-          int64_t D_icol_block_ncols = get_dim(A, domain, block, level);
-          int64_t col_split = D_icol_block_ncols - A.ranks(block, level);
-
-          Matrix D_icol_block(D_icol_block_nrows, D_icol_block_ncols);
-          MPI_Recv(&D_icol_block, D_icol_block.numel(), MPI_DOUBLE,
-                   mpi_rank(icol, block), block, MPI_COMM_WORLD, &status);
-
-          Matrix x_icol(D_icol_block_nrows, 1);
-          MPI_Recv(&x_icol, x_icol.numel(), MPI_DOUBLE,
-                   mpi_rank(icol), icol, MPI_COMM_WORLD, &status);
-
-          auto D_icol_block_splits = D_icol_block.split({},
-                                                        std::vector<int64_t>(1, col_split));
-          auto x_block_splits = x_level[block].split(std::vector<int64_t>(1,
-                                                                          col_split),
-                                                     {});
-          matmul(D_icol_block_splits[0], x_icol, x_block_splits[0],
-                 true, false, -1.0, 1.0);
-        }
-      }
-    }
-
-=======
 
       MPI_Recv(&x_level_child2(c_size, 0), rank_child2, MPI_DOUBLE,
                mpi_rank(block), child2, MPI_COMM_WORLD, &status);
@@ -2333,7 +2034,6 @@
       if (exists_and_inadmissible(A, icol, block, level)) {
         int64_t icol_index = icol / MPISIZE;
         int64_t block_index = block / MPISIZE;
-
         if (mpi_rank(icol, block) == MPIRANK) {
           MPI_Request request;
           MPI_Isend(&A.D(icol, block, level), A.D(icol, block, level).numel(), MPI_DOUBLE,
@@ -2371,7 +2071,6 @@
       }
     }
 
->>>>>>> 96c68d35
     // backward using the diagonal block.
     int64_t rank = A.ranks(block, level);
     int64_t row_split = get_dim(A, domain, block, level) - rank;
@@ -2406,11 +2105,7 @@
     }
 
     if (mpi_rank(block) == MPIRANK) {
-<<<<<<< HEAD
-      Matrix V_F = make_complement(A.U(block_index, level));
-=======
       Matrix V_F = make_complement(A.U(block, level));
->>>>>>> 96c68d35
       Matrix prod = matmul(V_F, x_level[block_index], true);
       x_level[block_index] = prod;
     }
@@ -2447,11 +2142,8 @@
   for (int64_t i = 0; i < last_nodes; ++i) {
     for (int64_t j = 0; j < i; ++j) { // off-diagonals
       int dense_block_tag = i * last_nodes + j;
-<<<<<<< HEAD
-=======
       int64_t i_index = i / MPISIZE;
       int64_t j_index = j / MPISIZE;
->>>>>>> 96c68d35
       if (mpi_rank(i, j) == MPIRANK) {
         MPI_Request request;
         MPI_Isend(&A.D(i, j, level), A.D(i, j, level).numel(), MPI_DOUBLE,
@@ -2460,11 +2152,7 @@
 
       if (mpi_rank(j) == MPIRANK) {
         MPI_Request request;
-<<<<<<< HEAD
-        MPI_Isend(&x_last[j], x_last[j].numel(), MPI_DOUBLE,
-=======
         MPI_Isend(&x_last[j_index], x_last[j_index].numel(), MPI_DOUBLE,
->>>>>>> 96c68d35
                   mpi_rank(i), j, MPI_COMM_WORLD, &request);
       }
 
@@ -2481,11 +2169,7 @@
         MPI_Recv(&x_last_j, x_last_j.numel(), MPI_DOUBLE,
                  mpi_rank(j), j, MPI_COMM_WORLD, &status);
 
-<<<<<<< HEAD
-        matmul(D_ij, x_last_j, x_last[i], false, false, -1, 1);
-=======
         matmul(D_ij, x_last_j, x_last[i_index], false, false, -1, 1);
->>>>>>> 96c68d35
       }
     }
 
@@ -2514,11 +2198,8 @@
   // backward of the last blocks
   for (int64_t j = last_nodes - 1; j >= 0; --j) {
     for (int64_t i = last_nodes - 1; i > j; --i) {
-<<<<<<< HEAD
-=======
       int64_t i_index = i / MPISIZE;
       int64_t j_index = j / MPISIZE;
->>>>>>> 96c68d35
       int dense_block_tag = i * last_nodes + j;
       if (mpi_rank(i, j) == MPIRANK) {
         MPI_Request request;
@@ -2528,11 +2209,7 @@
 
       if (mpi_rank(i) == MPIRANK) {
         MPI_Request request;
-<<<<<<< HEAD
-        MPI_Isend(&x_last[i], x_last[i].numel(), MPI_DOUBLE,
-=======
         MPI_Isend(&x_last[i_index], x_last[i_index].numel(), MPI_DOUBLE,
->>>>>>> 96c68d35
                   mpi_rank(j), i, MPI_COMM_WORLD, &request);
       }
 
@@ -2549,11 +2226,7 @@
         MPI_Recv(&x_last_i, x_last_i.numel(), MPI_DOUBLE,
                  mpi_rank(i), i, MPI_COMM_WORLD, &status);
 
-<<<<<<< HEAD
-        matmul(D_ij, x_last_i, x_last[j], true, false, -1.0, 1.0);
-=======
         matmul(D_ij, x_last_i, x_last[j_index], true, false, -1.0, 1.0);
->>>>>>> 96c68d35
       }
     }
 
