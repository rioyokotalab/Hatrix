#include "Hatrix/Hatrix.h"
#include "franklin/franklin.hpp"

#include "h2_tasks.hpp"

using namespace Hatrix;

// Really dumb wrapper over Matrix.
class MatrixWrapper : public Hatrix::Matrix {
public:
  MatrixWrapper(double* data, int64_t _rows, int64_t _cols, int64_t _stride) {
    data_ptr = data;
    rows = _rows;
    cols = _cols;
    stride = _stride;
  }

  void copy_mem(const Matrix& A) {
    for (int i = 0; i < rows; ++i) {
      for (int j = 0; j < cols; ++j) {
        (*this)(i, j) = A(i, j);
      }
    }
  }

  ~MatrixWrapper() {
    data_ptr = nullptr;
    rows = -1;
    cols = -1;
    stride = -1;
  }
};

parsec_hook_return_t
task_cholesky_full(parsec_execution_stream_t* es, parsec_task_t* this_task) {
  int64_t D_nrows, D_ncols;
  double *_D;

  parsec_dtd_unpack_args(this_task,
                         &D_nrows, &D_ncols,
                         &_D);

  MatrixWrapper D(_D, D_nrows, D_ncols, D_nrows);

  cholesky(D, Hatrix::Lower);

  return PARSEC_HOOK_RETURN_DONE;
}

parsec_hook_return_t
task_solve_triangular_full(parsec_execution_stream_t* es, parsec_task_t* this_task) {
  int64_t D_dd_nrows, D_dd_ncols;
  double *_D_dd;
  int64_t D_id_nrows, D_id_ncols;
  double *_D_id;

  parsec_dtd_unpack_args(this_task,
                         &D_dd_nrows, &D_dd_ncols, &_D_dd,
                         &D_id_nrows, &D_id_ncols, &_D_id);

  MatrixWrapper D_dd(_D_dd, D_dd_nrows, D_dd_ncols, D_dd_nrows);
  MatrixWrapper D_id(_D_id, D_id_nrows, D_id_ncols, D_id_nrows);

  solve_triangular(D_dd, D_id, Hatrix::Right, Hatrix::Lower, false, true, 1.0);

  return PARSEC_HOOK_RETURN_DONE;
}

parsec_hook_return_t
task_syrk_full(parsec_execution_stream_t* es, parsec_task_t* this_task) {
  int64_t D_id_nrows, D_id_ncols;
  double *_D_id;
  int64_t D_ij_nrows, D_ij_ncols;
  double *_D_ij;

  parsec_dtd_unpack_args(this_task,
                         &D_id_nrows, &D_id_ncols, &_D_id,
                         &D_ij_nrows, &D_ij_ncols, &_D_ij);

  MatrixWrapper D_id(_D_id, D_id_nrows, D_id_ncols, D_id_nrows);
  MatrixWrapper D_ij(_D_ij, D_ij_nrows, D_ij_ncols, D_ij_nrows);

  syrk(D_id, D_ij, Hatrix::Lower, false, -1.0, 1.0);

  return PARSEC_HOOK_RETURN_DONE;
}

parsec_hook_return_t
task_matmul_full(parsec_execution_stream_t* es, parsec_task_t* this_task) {
  int64_t D_id_nrows, D_id_ncols;
  double *_D_id;
  int64_t D_jd_nrows, D_jd_ncols;
  double *_D_jd;
  int64_t D_ij_nrows, D_ij_ncols;
  double *_D_ij;

  parsec_dtd_unpack_args(this_task,
                         &D_id_nrows, &D_id_ncols, &_D_id,
                         &D_jd_nrows, &D_jd_ncols, &_D_jd,
                         &D_ij_nrows, &D_ij_ncols, &_D_ij);

  MatrixWrapper D_id(_D_id, D_id_nrows, D_id_ncols, D_id_nrows);
  MatrixWrapper D_jd(_D_jd, D_jd_nrows, D_jd_ncols, D_jd_nrows);
  MatrixWrapper D_ij(_D_ij, D_ij_nrows, D_ij_ncols, D_ij_nrows);

<<<<<<< HEAD
  matmul(D_id, D_jd, D_ij, false, true, -1.0, 1.0);
=======
  // matmul(D_id, D_jd, D_ij, false, true, -1.0, 1.0);
>>>>>>> 96c68d35

  return PARSEC_HOOK_RETURN_DONE;
}

parsec_hook_return_t
task_multiply_full_complement(parsec_execution_stream_t* es, parsec_task_t* this_task) {
  int64_t D_nrows, D_ncols, U_nrows, U_ncols;
  double *_D, *_U;

  parsec_dtd_unpack_args(this_task,
                         &_D,
                         &D_nrows, &D_ncols,
                         &_U,
                         &U_nrows, &U_ncols);

  MatrixWrapper D(_D, D_nrows, D_ncols, D_nrows);
  MatrixWrapper U(_U, U_nrows, U_ncols, U_nrows);

  Matrix UF = make_complement(U);
  Matrix product = matmul(matmul(UF, D, true), UF);

  D.copy_mem(product);

  return PARSEC_HOOK_RETURN_DONE;
}

parsec_hook_return_t
task_factorize_diagonal(parsec_execution_stream_t* es, parsec_task_t* this_task) {
  int64_t D_nrows, rank_nrows;
  double *_D;

  parsec_dtd_unpack_args(this_task,
                         &D_nrows, &rank_nrows, &_D);

  MatrixWrapper D(_D, D_nrows, D_nrows, D_nrows);
  auto D_splits = split_dense(D,
                              D_nrows - rank_nrows,
                              D_nrows - rank_nrows);

  cholesky(D_splits[0], Hatrix::Lower);
  solve_triangular(D_splits[0], D_splits[2], Hatrix::Right, Hatrix::Lower,
                   false, true, 1.0);

  return PARSEC_HOOK_RETURN_DONE;
}

parsec_hook_return_t
task_multiply_partial_complement_left(parsec_execution_stream_t* es, parsec_task_t* this_task) {
  int64_t D_nrows, D_ncols, D_col_rank;
  double *_D;
  int64_t U_nrows, U_ncols;
  double *_U;

  parsec_dtd_unpack_args(this_task,
                         &D_nrows, &D_ncols, &D_col_rank, &_D,
                         &U_nrows, &U_ncols, &_U);

  MatrixWrapper D(_D, D_nrows, D_ncols, D_nrows);
  MatrixWrapper U(_U, U_nrows, U_ncols, U_nrows);

  Matrix U_F = make_complement(U);

  auto D_splits = D.split({},
                          std::vector<int64_t>(1, D_ncols - D_col_rank));
  D_splits[1] = matmul(U_F, D_splits[1], true);

  return PARSEC_HOOK_RETURN_DONE;
}

parsec_hook_return_t
task_multiply_partial_complement_right(parsec_execution_stream_t* es, parsec_task_t* this_task) {
  int64_t D_nrows, D_ncols, D_row_rank;
  double *_D;
  int64_t U_nrows, U_ncols;
  double *_U;

  parsec_dtd_unpack_args(this_task,
                         &D_nrows, &D_ncols, &D_row_rank, &_D,
                         &U_nrows, &U_ncols, &_U);

  MatrixWrapper D(_D, D_nrows, D_ncols, D_nrows);
  MatrixWrapper U(_U, U_nrows, U_ncols, U_nrows);

  Matrix U_F = make_complement(U);
  auto D_splits = D.split(std::vector<int64_t>(1, D_nrows - D_row_rank), {});

  D_splits[1] = matmul(D_splits[1], U_F);

  return PARSEC_HOOK_RETURN_DONE;
}

parsec_hook_return_t
task_trsm_co(parsec_execution_stream_t* es, parsec_task_t* this_task) {
  int64_t D_rows, D_cols, D_row_rank, D_col_rank;
  int64_t O_rows, O_cols, O_row_rank, O_col_rank;
  double *_diagonal, *_other;

  parsec_dtd_unpack_args(this_task,
                         &D_rows, &D_cols, &D_row_rank, &D_col_rank, &_diagonal,
                         &O_rows, &O_cols, &O_row_rank, &O_col_rank, &_other);

  MatrixWrapper diagonal(_diagonal, D_rows, D_cols, D_rows);
  MatrixWrapper other(_other, O_rows, O_cols, O_rows);

  auto diagonal_splits = split_dense(diagonal,
                                     D_rows - D_row_rank,
                                     D_cols - D_col_rank);
  auto other_splits = split_dense(other,
                                  O_rows - O_row_rank,
                                  O_cols - O_col_rank);

  solve_triangular(diagonal_splits[0], other_splits[1], Hatrix::Left, Hatrix::Lower,
                   false, false, 1.0);

  return PARSEC_HOOK_RETURN_DONE;
}

parsec_hook_return_t
task_trsm_cc_oc(parsec_execution_stream_t* es, parsec_task_t* this_task) {
  int64_t D_rows, D_cols, D_row_rank, D_col_rank;
  int64_t O_rows, O_cols, O_row_rank, O_col_rank;
  double *_diagonal, *_other;

  parsec_dtd_unpack_args(this_task,
                         &D_rows, &D_cols, &D_row_rank, &D_col_rank, &_diagonal,
                         &O_rows, &O_cols, &O_row_rank, &O_col_rank, &_other);

  MatrixWrapper diagonal(_diagonal, D_rows, D_cols, D_rows);
  MatrixWrapper other(_other, O_rows, O_cols, O_rows);

  auto diagonal_splits = split_dense(diagonal,
                                     D_rows - D_row_rank,
                                     D_cols - D_col_rank);
  auto other_splits = split_dense(other,
                                  O_rows - O_row_rank,
                                  O_cols - O_col_rank);

  solve_triangular(diagonal_splits[0], other_splits[0], Hatrix::Right, Hatrix::Lower,
                   false, true, 1.0);
  solve_triangular(diagonal_splits[0], other_splits[2], Hatrix::Right, Hatrix::Lower,
                   false, true, 1.0);

  return PARSEC_HOOK_RETURN_DONE;
}

parsec_hook_return_t
task_partial_syrk(parsec_execution_stream_t* es, parsec_task_t* this_task) {
  int64_t D_i_block_rows, D_i_block_cols, D_i_block_row_rank,
    D_i_block_col_rank, D_i_block_split_index;
  double *_D_i_block;
  int64_t D_ij_rows, D_ij_cols, D_ij_row_rank, D_ij_col_rank,
    D_ij_split_index;
  double *_D_ij;
  Hatrix::Mode uplo;
  bool unit_diag;

  parsec_dtd_unpack_args(this_task,
                         &D_i_block_rows, &D_i_block_cols, &D_i_block_row_rank,
                         &D_i_block_col_rank, &D_i_block_split_index,
                         &_D_i_block,
                         &D_ij_rows, &D_ij_cols, &D_ij_row_rank, &D_ij_col_rank,
                         &D_ij_split_index,
                         &_D_ij, &uplo, &unit_diag);

  MatrixWrapper D_i_block(_D_i_block, D_i_block_rows, D_i_block_cols, D_i_block_rows);
  MatrixWrapper D_ij(_D_ij, D_ij_rows, D_ij_cols, D_ij_rows);

  auto D_i_block_splits = split_dense(D_i_block,
                                      D_i_block_rows - D_i_block_row_rank,
                                      D_i_block_cols - D_i_block_col_rank);
  auto D_ij_splits = split_dense(D_ij,
                                 D_ij_rows - D_ij_row_rank,
                                 D_ij_cols - D_ij_col_rank);

  syrk(D_i_block_splits[D_i_block_split_index], D_ij_splits[D_ij_split_index],
       uplo, unit_diag, -1.0, 1.0);

  return PARSEC_HOOK_RETURN_DONE;
}

parsec_hook_return_t
task_partial_matmul(parsec_execution_stream_t* es, parsec_task_t* this_task) {
  int64_t D_i_block_rows, D_i_block_cols, D_i_block_row_rank,
    D_i_block_col_rank, D_i_block_split_index;
  double *_D_i_block;

  int64_t D_j_block_rows, D_j_block_cols, D_j_block_row_rank,
    D_j_block_col_rank, D_j_block_split_index;
  double *_D_j_block;

  int64_t D_ij_rows, D_ij_cols, D_ij_row_rank, D_ij_col_rank,
    D_ij_split_index;
  double *_D_ij;
  bool transA, transB;

  parsec_dtd_unpack_args(this_task,
                         &D_i_block_rows, &D_i_block_cols, &D_i_block_row_rank,
                         &D_i_block_col_rank, &D_i_block_split_index,
                         &_D_i_block,
                         &D_j_block_rows, &D_j_block_cols, &D_j_block_row_rank,
                         &D_j_block_col_rank, &D_j_block_split_index,
                         &_D_j_block,
                         &D_ij_rows, &D_ij_cols, &D_ij_row_rank, &D_ij_col_rank,
                         &D_ij_split_index,
                         &_D_ij,
                         &transA, &transB);

  MatrixWrapper D_i_block(_D_i_block, D_i_block_rows, D_i_block_cols, D_i_block_rows);
  MatrixWrapper D_j_block(_D_j_block, D_j_block_rows, D_j_block_cols, D_j_block_rows);
  MatrixWrapper D_ij(_D_ij, D_ij_rows, D_ij_cols, D_ij_rows);

  auto D_i_block_splits = split_dense(D_i_block,
                                      D_i_block_rows - D_i_block_row_rank,
                                      D_i_block_cols - D_i_block_col_rank);
  auto D_j_block_splits = split_dense(D_j_block,
                                      D_j_block_rows - D_j_block_row_rank,
                                      D_j_block_cols - D_j_block_col_rank);
  auto D_ij_splits = split_dense(D_ij,
                                 D_ij_rows - D_ij_row_rank,
                                 D_ij_cols - D_ij_col_rank);

  matmul(D_i_block_splits[D_i_block_split_index],
         D_j_block_splits[D_j_block_split_index],
         D_ij_splits[D_ij_split_index], transA, transB,
         -1.0, 1.0);

  return PARSEC_HOOK_RETURN_DONE;
}

parsec_hook_return_t
task_copy_blocks(parsec_execution_stream_t* es, parsec_task_t* this_task) {
  bool copy_dense;
  double *_D_unelim;
  int64_t D_unelim_rows, D_unelim_cols, D_unelim_row_rank, D_unelim_col_rank;

  double *_D_c1c2;
  int64_t D_c1c2_rows, D_c1c2_cols, D_c1c2_row_rank, D_c1c2_col_rank;
  int D_unelim_split_index;
  // sleep(0.1);


  parsec_dtd_unpack_args(this_task, &copy_dense,
                         &_D_unelim,
                         &D_unelim_rows, &D_unelim_cols, &D_unelim_row_rank, &D_unelim_col_rank,
                         &_D_c1c2,
                         &D_c1c2_rows, &D_c1c2_cols, &D_c1c2_row_rank, &D_c1c2_col_rank,
                         &D_unelim_split_index);

  MatrixWrapper D_unelim(_D_unelim, D_unelim_rows, D_unelim_cols, D_unelim_rows);
  MatrixWrapper D_c1c2(_D_c1c2, D_c1c2_rows, D_c1c2_cols, D_c1c2_rows);

  auto D_unelim_splits = split_dense(D_unelim,
                                     D_unelim_row_rank,
                                     D_unelim_col_rank);

  if (copy_dense) {
    auto D_c1c2_splits = split_dense(D_c1c2,
                                     D_c1c2_rows - D_c1c2_row_rank,
                                     D_c1c2_cols - D_c1c2_col_rank);
    D_unelim_splits[D_unelim_split_index] = D_c1c2_splits[3];
  }
  else {
    assert(D_c1c2_row_rank == -1);
    assert(D_c1c2_col_rank == -1);

    D_unelim_splits[D_unelim_split_index] = D_c1c2;
  }


  return PARSEC_HOOK_RETURN_DONE;
}

parsec_hook_return_t
task_nb_nb_fill_in(parsec_execution_stream_t* es, parsec_task_t* this_task) {
  int64_t D_i_block_rows, D_i_block_cols, D_i_block_row_rank, D_i_block_col_rank;
  double *_D_i_block;
  int64_t D_j_block_rows, D_j_block_cols, D_j_block_row_rank, D_j_block_col_rank;
  double *_D_j_block;
  int64_t F_ij_rows, F_ij_cols, F_ij_row_rank, F_ij_col_rank;
  double *_F_ij;

  parsec_dtd_unpack_args(this_task,
                         &D_i_block_rows, &D_i_block_cols, &D_i_block_row_rank,
                         &D_i_block_col_rank, &_D_i_block,
                         &D_j_block_rows, &D_j_block_cols, &D_j_block_row_rank,
                         &D_j_block_col_rank, &_D_j_block,
                         &F_ij_rows, &F_ij_cols, &F_ij_row_rank,
                         &F_ij_col_rank, &_F_ij);

  MatrixWrapper D_i_block(_D_i_block, D_i_block_rows, D_i_block_cols, D_i_block_rows);
  MatrixWrapper D_j_block(_D_j_block, D_j_block_rows, D_j_block_cols, D_j_block_rows);
  MatrixWrapper F_ij(_F_ij, F_ij_rows, F_ij_cols, F_ij_rows);

  auto fill_in_splits = split_dense(F_ij,
                                    F_ij_rows - F_ij_row_rank,
                                    F_ij_cols - F_ij_col_rank);
  auto D_i_block_splits = split_dense(D_i_block,
                                      D_i_block_rows - D_i_block_row_rank,
                                      D_j_block_cols - D_j_block_col_rank);
  auto D_j_block_splits = split_dense(D_j_block,
                                      D_j_block_rows - D_j_block_row_rank,
                                      D_j_block_cols - D_j_block_col_rank);
  matmul(D_i_block_splits[0], D_j_block_splits[0], fill_in_splits[0],
           false, true, -1, 1); // cc
  matmul(D_i_block_splits[2], D_j_block_splits[0], fill_in_splits[2],
         false, true, -1, 1); // oc
  matmul(D_i_block_splits[2], D_j_block_splits[2], fill_in_splits[3],
         false, true, -1, 1); // oo

  return PARSEC_HOOK_RETURN_DONE;
}

parsec_hook_return_t
task_nb_rank_fill_in(parsec_execution_stream_t* es, parsec_task_t* this_task) {
  int64_t D_i_block_rows, D_i_block_cols, D_i_block_row_rank, D_i_block_col_rank;
  double *_D_i_block;
  int64_t D_block_j_rows, D_block_j_cols, D_block_j_row_rank, D_block_j_col_rank;
  double *_D_block_j;
  int64_t U_j_rows, U_j_cols;
  double *_U_j;
  int64_t F_ij_rows, F_ij_cols, F_ij_row_rank, F_ij_col_rank;
  double *_F_ij;

  parsec_dtd_unpack_args(this_task,
                         &D_i_block_rows, &D_i_block_cols, &D_i_block_row_rank,
                         &D_i_block_col_rank, &_D_i_block,
                         &D_block_j_rows, &D_block_j_cols, &D_block_j_row_rank,
                         &D_block_j_col_rank, &_D_block_j,
                         &U_j_rows, &U_j_cols,
                         &_U_j,
                         &F_ij_rows, &F_ij_cols, &F_ij_row_rank,
                         &F_ij_col_rank, &_F_ij);

  MatrixWrapper D_i_block(_D_i_block, D_i_block_rows, D_i_block_cols, D_i_block_rows);
  MatrixWrapper D_block_j(_D_block_j, D_block_j_rows, D_block_j_cols, D_block_j_rows);
  MatrixWrapper U_j(_U_j, U_j_rows, U_j_cols, U_j_rows);
  MatrixWrapper F_ij(_F_ij, F_ij_rows, F_ij_cols, F_ij_rows);

  auto D_i_block_splits = D_i_block.split({},
                                          std::vector<int64_t>(1,
                                                               D_i_block_cols -
                                                               D_i_block_col_rank));
  auto D_block_j_splits = split_dense(D_block_j,
                                      D_block_j_rows - D_block_j_row_rank,
                                      D_block_j_cols - D_block_j_col_rank);

  Matrix fill_in = matmul(D_i_block_splits[0], D_block_j_splits[1], false, false, -1);
  Matrix projected_fill_in = matmul(fill_in, U_j, false, true);

  F_ij += projected_fill_in;

  // std::cout << "done NB RANK fill in task.\n";

  return PARSEC_HOOK_RETURN_DONE;
}

void
parsec_dtd_unpack_refs(parsec_task_t *this_task, ...)
{
    parsec_dtd_task_t *current_task = (parsec_dtd_task_t *)this_task;
    parsec_dtd_task_param_t *current_param = GET_HEAD_OF_PARAM_LIST(current_task);
    int i = 0;
    void *tmp_val;
    void **tmp_ref;
    va_list arguments;

    va_start(arguments, this_task);
    while( current_param != NULL) {
      if((current_param->op_type & PARSEC_GET_OP_TYPE) == PARSEC_INPUT ||
         (current_param->op_type & PARSEC_GET_OP_TYPE) == PARSEC_INOUT ||
         (current_param->op_type & PARSEC_GET_OP_TYPE) == PARSEC_OUTPUT ) {
        tmp_ref = va_arg(arguments, void**);
        *tmp_ref = this_task->data[i].data_in;
        i++;
      }
      current_param = current_param->next;
    }
    va_end(arguments);
}

parsec_hook_return_t
task_fill_in_addition(parsec_execution_stream_t* es, parsec_task_t* this_task) {
  int64_t F_block_j_nrows,  F_block_j_ncols;
  double *_F_block_j;
  int64_t block_size;
  double *_fill_in;

  parsec_dtd_unpack_args(this_task,
                         &F_block_j_nrows, &F_block_j_ncols, &_F_block_j,
                         &block_size, &_fill_in);

  MatrixWrapper F_block_j(_F_block_j, F_block_j_nrows, F_block_j_ncols, F_block_j_ncols);
  MatrixWrapper fill_in(_fill_in, block_size, block_size, block_size);

  fill_in += matmul(F_block_j, F_block_j, false, true);

  // parsec_data_copy_t* _F_block_j_tile, *_fill_in_tile;
  // parsec_dtd_unpack_refs(this_task, &_F_block_j_tile, &_fill_in_tile);

  // PARSEC_OBJ_RELEASE(_F_block_j_tile->data_copy->original); // release the parsec reference.

  // TODO: free the F(block, j) fill in with a custom desctructor..

  return PARSEC_HOOK_RETURN_DONE;
}

parsec_hook_return_t
task_fill_in_QR(parsec_execution_stream_t* es, parsec_task_t* this_task) {
  int64_t block_size;
  double *_fill_in;
  int64_t rank;
  double *_US;
  int64_t U_nrows, U_ncols;
  double *_U;

  parsec_dtd_unpack_args(this_task,
                         &block_size, &_fill_in,
                         &rank, &_US,
                         &U_nrows, &U_ncols, &_U);

  MatrixWrapper fill_in(_fill_in, block_size, block_size, block_size);
  MatrixWrapper US(_US, rank, rank, rank);
  MatrixWrapper U(_U, U_nrows, U_ncols, U_nrows);

  fill_in += matmul(matmul(U, US), U, false, true);

  return PARSEC_HOOK_RETURN_DONE;
}

void
parsec_dtd_unpack_refs(parsec_task_t *this_task, ...)
{
    parsec_dtd_task_t *current_task = (parsec_dtd_task_t *)this_task;
    parsec_dtd_task_param_t *current_param = GET_HEAD_OF_PARAM_LIST(current_task);
    int i = 0;
    void *tmp_val;
    void **tmp_ref;
    va_list arguments;

    va_start(arguments, this_task);
    while( current_param != NULL) {
      if((current_param->op_type & PARSEC_GET_OP_TYPE) == PARSEC_INPUT ||
         (current_param->op_type & PARSEC_GET_OP_TYPE) == PARSEC_INOUT ||
         (current_param->op_type & PARSEC_GET_OP_TYPE) == PARSEC_OUTPUT ) {
        tmp_ref = va_arg(arguments, void**);
        *tmp_ref = this_task->data[i].data_in;
        i++;
      }
      current_param = current_param->next;
    }
    va_end(arguments);
}

parsec_hook_return_t
task_fill_in_addition(parsec_execution_stream_t* es, parsec_task_t* this_task) {
  int64_t F_block_j_nrows,  F_block_j_ncols;
  double *_F_block_j;
  int64_t block_size;
  double *_fill_in;

  parsec_dtd_unpack_args(this_task,
                         &F_block_j_nrows, &F_block_j_ncols, &_F_block_j,
                         &block_size, &_fill_in);

  MatrixWrapper F_block_j(_F_block_j, F_block_j_nrows, F_block_j_ncols, F_block_j_ncols);
  MatrixWrapper fill_in(_fill_in, block_size, block_size, block_size);

  fill_in += matmul(F_block_j, F_block_j, false, true);

  // parsec_data_copy_t* _F_block_j_tile, *_fill_in_tile;
  // parsec_dtd_unpack_refs(this_task, &_F_block_j_tile, &_fill_in_tile);

  // PARSEC_OBJ_RELEASE(_F_block_j_tile->data_copy->original); // release the parsec reference.

  // TODO: free the F(block, j) fill in with a custom desctructor..

  return PARSEC_HOOK_RETURN_DONE;
}

parsec_hook_return_t
task_fill_in_QR(parsec_execution_stream_t* es, parsec_task_t* this_task) {
  int64_t block_size;
  double *_fill_in;
  int64_t rank;
  double *_US;
  int64_t U_nrows, U_ncols;
  double *_U;

  parsec_dtd_unpack_args(this_task,
                         &block_size, &_fill_in,
                         &rank, &_US,
                         &U_nrows, &U_ncols, &_U);

  MatrixWrapper fill_in(_fill_in, block_size, block_size, block_size);
  MatrixWrapper US(_US, rank, rank, rank);
  MatrixWrapper U(_U, U_nrows, U_ncols, U_nrows);

  fill_in += matmul(matmul(U, US), U, false, true);

  Matrix Q,R;
  std::tie(Q, R) = pivoted_qr_nopiv_return(fill_in, rank);

  Matrix Si(R.rows, R.rows), Vi(R.rows, R.cols);
  rq(R, Si, Vi);

  US.copy_mem(Si);

  return PARSEC_HOOK_RETURN_DONE;
}<|MERGE_RESOLUTION|>--- conflicted
+++ resolved
@@ -103,11 +103,7 @@
   MatrixWrapper D_jd(_D_jd, D_jd_nrows, D_jd_ncols, D_jd_nrows);
   MatrixWrapper D_ij(_D_ij, D_ij_nrows, D_ij_ncols, D_ij_nrows);
 
-<<<<<<< HEAD
   matmul(D_id, D_jd, D_ij, false, true, -1.0, 1.0);
-=======
-  // matmul(D_id, D_jd, D_ij, false, true, -1.0, 1.0);
->>>>>>> 96c68d35
 
   return PARSEC_HOOK_RETURN_DONE;
 }
@@ -534,79 +530,6 @@
 
   fill_in += matmul(matmul(U, US), U, false, true);
 
-  return PARSEC_HOOK_RETURN_DONE;
-}
-
-void
-parsec_dtd_unpack_refs(parsec_task_t *this_task, ...)
-{
-    parsec_dtd_task_t *current_task = (parsec_dtd_task_t *)this_task;
-    parsec_dtd_task_param_t *current_param = GET_HEAD_OF_PARAM_LIST(current_task);
-    int i = 0;
-    void *tmp_val;
-    void **tmp_ref;
-    va_list arguments;
-
-    va_start(arguments, this_task);
-    while( current_param != NULL) {
-      if((current_param->op_type & PARSEC_GET_OP_TYPE) == PARSEC_INPUT ||
-         (current_param->op_type & PARSEC_GET_OP_TYPE) == PARSEC_INOUT ||
-         (current_param->op_type & PARSEC_GET_OP_TYPE) == PARSEC_OUTPUT ) {
-        tmp_ref = va_arg(arguments, void**);
-        *tmp_ref = this_task->data[i].data_in;
-        i++;
-      }
-      current_param = current_param->next;
-    }
-    va_end(arguments);
-}
-
-parsec_hook_return_t
-task_fill_in_addition(parsec_execution_stream_t* es, parsec_task_t* this_task) {
-  int64_t F_block_j_nrows,  F_block_j_ncols;
-  double *_F_block_j;
-  int64_t block_size;
-  double *_fill_in;
-
-  parsec_dtd_unpack_args(this_task,
-                         &F_block_j_nrows, &F_block_j_ncols, &_F_block_j,
-                         &block_size, &_fill_in);
-
-  MatrixWrapper F_block_j(_F_block_j, F_block_j_nrows, F_block_j_ncols, F_block_j_ncols);
-  MatrixWrapper fill_in(_fill_in, block_size, block_size, block_size);
-
-  fill_in += matmul(F_block_j, F_block_j, false, true);
-
-  // parsec_data_copy_t* _F_block_j_tile, *_fill_in_tile;
-  // parsec_dtd_unpack_refs(this_task, &_F_block_j_tile, &_fill_in_tile);
-
-  // PARSEC_OBJ_RELEASE(_F_block_j_tile->data_copy->original); // release the parsec reference.
-
-  // TODO: free the F(block, j) fill in with a custom desctructor..
-
-  return PARSEC_HOOK_RETURN_DONE;
-}
-
-parsec_hook_return_t
-task_fill_in_QR(parsec_execution_stream_t* es, parsec_task_t* this_task) {
-  int64_t block_size;
-  double *_fill_in;
-  int64_t rank;
-  double *_US;
-  int64_t U_nrows, U_ncols;
-  double *_U;
-
-  parsec_dtd_unpack_args(this_task,
-                         &block_size, &_fill_in,
-                         &rank, &_US,
-                         &U_nrows, &U_ncols, &_U);
-
-  MatrixWrapper fill_in(_fill_in, block_size, block_size, block_size);
-  MatrixWrapper US(_US, rank, rank, rank);
-  MatrixWrapper U(_U, U_nrows, U_ncols, U_nrows);
-
-  fill_in += matmul(matmul(U, US), U, false, true);
-
   Matrix Q,R;
   std::tie(Q, R) = pivoted_qr_nopiv_return(fill_in, rank);
 
