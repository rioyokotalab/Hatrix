--- conflicted
+++ resolved
@@ -344,11 +344,6 @@
   mkl_set_num_threads(1);
 #endif
   int max_threads = omp_get_max_threads();
-<<<<<<< HEAD
-
-  omp_set_num_threads(1);
-=======
->>>>>>> 96c68d35
 
   omp_set_num_threads(1);
 
@@ -404,8 +399,8 @@
               << "SOLVE ERROR     : " << solve_error << std::endl
               << "Contruct(ms)    : " << construct_time << std::endl
               << "Factorize (ms)  : " << factorize_time << std::endl
-              << "PAPI FP OPS     : " << fp_ops
-              << "CORES           : " << cores
+              << "PAPI FP OPS     : " << fp_ops << std::endl
+              << "CORES           : " << cores << std::endl
               << "\n";
     std::cout << "----------------------------\n";
     // std::cout << "RESULT: " << opts.N << "," << opts.accuracy << "," << opts.max_rank
