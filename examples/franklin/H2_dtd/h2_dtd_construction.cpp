--- conflicted
+++ resolved
@@ -129,13 +129,9 @@
   //   }
   // }
 
-<<<<<<< HEAD
-  // // set max_level-1 to fully dense so that you can merge blocks into this level.
-  // nblocks = pow(2, A.max_level - 1);
-=======
+
   // set max_level-1 to fully dense so that you can merge blocks into this level.
   // int nblocks = pow(2, A.max_level - 1);
->>>>>>> 9e26e331
   // for (int i = 0; i < nblocks; ++i) {
   //   for (int j = 0; j < nblocks; ++j) {
   //     A.is_admissible.insert(i, j, A.max_level-1, false);
