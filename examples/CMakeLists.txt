--- conflicted
+++ resolved
@@ -21,13 +21,10 @@
     HSS_Nlevel_construct_miro
     UMV_weak_2level
     UMV_weak_Nlevel
-<<<<<<< HEAD
     BLR2_construct
     UMV_strong_1level
     H2_matrix_2level_construct
-=======
     LDL_weak_1level
->>>>>>> b4435898
   )
 endif()
 
