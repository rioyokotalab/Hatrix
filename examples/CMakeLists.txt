--- conflicted
+++ resolved
@@ -49,12 +49,9 @@
     Eigen_SymmetricH2_Nlevel
     UMV_H2_Nlevel
     Construction_SymmetricH2_Nlevel_with_sampling
-<<<<<<< HEAD
-    Construction_ELSES
-=======
     LDL_SymmetricH2_Nlevel_nodependency
     Eigen_SymmetricH2_Nlevel_nodependency
->>>>>>> e32291f0
+    Construction_ELSES
   )
 endif()
 
