--- conflicted
+++ resolved
@@ -88,7 +88,7 @@
     Hatrix::Matrix Uf(block_size, block_size);
     int c_size = block_size - rank;
     if(c_size == 0) return U[row];
-    
+
     vec col_split_indices = vec{c_size};
     auto Uf_splits = Uf.split(vec(), col_split_indices);
     Uf_splits[0] = Uc[row];
@@ -102,7 +102,7 @@
   Hatrix::Matrix U(_U);
   int c_size = U.rows - U.cols;
   if(c_size == 0) return Hatrix::Matrix(0, 0);
-  
+
   Hatrix::Matrix Q(U.rows, U.rows);
   Hatrix::Matrix R(U.rows, U.cols);
   Hatrix::qr(U, Q, R);
@@ -128,12 +128,7 @@
 }
 
 Hatrix::Matrix factorize(BLR2_SPD& A) {
-<<<<<<< HEAD
-  assert(A.rank < A.block_size);
-
-=======
   int c_size = A.block_size - A.rank;
->>>>>>> c42812ee
   for(int64_t i = 0; i < A.n_blocks; i++) {
     A.Uc.insert(i, make_complement(A.U[i]));
     //Transform diagonal
@@ -144,7 +139,7 @@
 
   Hatrix::Matrix last(A.n_blocks * A.rank, A.n_blocks * A.rank);
   auto last_splits = last.split(A.n_blocks, A.n_blocks);
-  
+
   for(int64_t i = 0; i < A.n_blocks; i++) {
     for(int64_t j = 0; j < A.n_blocks; j++) {
       if(i == j) {
@@ -161,11 +156,6 @@
 }
 
 void substitute(BLR2_SPD& A, Hatrix::Matrix& root, Hatrix::Matrix& b) {
-<<<<<<< HEAD
-  assert(A.rank < A.block_size);
-
-=======
->>>>>>> c42812ee
   //Split b
   int c_size = A.block_size - A.rank;
   vec local_split_indices{c_size};
