--- conflicted
+++ resolved
@@ -9,6 +9,8 @@
 #include "distributed/distributed.hpp"
 
 using namespace Hatrix;
+
+const char ALL_GRID = 'A';
 
 double *U_MEM, *U_REAL_MEM;
 int U[9];
@@ -69,6 +71,7 @@
   const char JOB_VT = 'N';
   // obtain the shared basis of each row.
   for (int64_t block = 0; block < nblocks; ++block) {
+    Cblacs_barrier(BLACS_CONTEXT, &ALL_GRID);
     // init global S vector for this block.
     double *S_MEM = new double[(int64_t)nleaf]();
 
@@ -104,11 +107,6 @@
       int JU = 1;
       WORK =  new double[(int64_t)LWORK]();
 
-<<<<<<< HEAD
-      // std::cout << "IAY: " << IAY << " LWORK: " << LWORK << std::endl;
-
-=======
->>>>>>> 800a7c51
       pdgesvd_(&JOB_U, &JOB_VT,
                &nleaf, &nleaf,
                AY_MEM, &IAY, &JAY, AY,
@@ -165,6 +163,8 @@
     if (MPIRANK == IMAP[0]) {
       Cblacs_gridexit(U_LOCAL_CONTEXT);
     }
+
+    Cblacs_barrier(BLACS_CONTEXT, &ALL_GRID);
   }
 
   // Generate S blocks for the lower triangle
@@ -235,13 +235,8 @@
   // 1. Generate blocks from the current admissible blocks for this level.
   int nleaf = opts.nleaf;
 
-<<<<<<< HEAD
-  int AY_local_nrows = numroc_(&N, &nleaf, &MYROW, &ZERO, &MPISIZE);
-  int AY_local_ncols = fmax(numroc_(&level_block_size, &rank, &MYCOL, &ZERO,
-=======
   int AY_local_nrows = numroc_(&N, &nleaf, &MYROW, &ZERO, &MPIGRID[0]);
   int AY_local_ncols = fmax(numroc_(&level_block_size, &nleaf, &MYCOL, &ZERO,
->>>>>>> 800a7c51
                                     &ONE), 1);
   int AY[9];
   if (!MPIRANK) {
@@ -282,13 +277,8 @@
 
   int block_nrows = rank * 2;
   int TEMP_nrows = nblocks * block_nrows;
-<<<<<<< HEAD
-  int TEMP_local_nrows = fmax(numroc_(&TEMP_nrows, &rank, &MYROW, &ZERO, &MPISIZE),1);
-  int TEMP_local_ncols = fmax(numroc_(&level_block_size, &rank,
-=======
   int TEMP_local_nrows = fmax(numroc_(&TEMP_nrows, &rank, &MYROW, &ZERO, &MPIGRID[0]),1);
   int TEMP_local_ncols = fmax(numroc_(&level_block_size, &nleaf,
->>>>>>> 800a7c51
                                       &MYCOL, &ZERO, &ONE), 1);
   int TEMP[9];
   // Use rank as NB cuz it throws a 806 error for an unknown reason.
@@ -467,11 +457,7 @@
 
   // 4. Generate the real basis at this level from the transfer matrices and the real basis one
   // level below.
-<<<<<<< HEAD
-  int U_REAL_local_nrows = fmax(numroc_(&N, &nleaf, &MYROW, &ZERO, &MPISIZE), 1);
-=======
   int U_REAL_local_nrows = numroc_(&N, &nleaf, &MYROW, &ZERO, &MPIGRID[0]);
->>>>>>> 800a7c51
   int U_REAL_local_ncols = fmax(numroc_(&rank, &rank, &MYCOL, &ZERO, &ONE), 1);
   int U_REAL[9];
   U_REAL_MEM = new double[(int64_t)U_REAL_local_nrows * (int64_t)U_REAL_local_ncols]();
@@ -674,15 +660,10 @@
                         const Args& opts, double* DENSE_MEM, std::vector<int>& DENSE) {
   // init global U matrix
   int nleaf = opts.nleaf; int N = opts.N; int INFO;
-<<<<<<< HEAD
-  int U_nrows = numroc_(&N, &nleaf, &MYROW, &ZERO, &MPISIZE);
-  int U_ncols = fmax(numroc_(&nleaf, &rank, &MYCOL, &ZERO, &ONE), 1);
-=======
   int U_nrows = numroc_(&N, &nleaf, &MYROW, &ZERO, &MPIGRID[0]);
   int U_ncols = fmax(numroc_(&nleaf, &nleaf, &MYCOL, &ZERO, &MPIGRID[1]), 1);
->>>>>>> 800a7c51
   U_MEM = new double[(int64_t)U_nrows * (int64_t)U_ncols]();
-  descinit_(U, &N, &nleaf, &nleaf, &rank, &ZERO, &ZERO, &BLACS_CONTEXT,
+  descinit_(U, &N, &nleaf, &nleaf, &nleaf, &ZERO, &ZERO, &BLACS_CONTEXT,
             &U_nrows, &INFO);
 
   generate_leaf_nodes(A, domain, opts, DENSE_MEM, DENSE);
@@ -690,8 +671,6 @@
   if (!MPIRANK) {
     std::cout << "FINISH LEAF NODE\n";
   }
-
-  MPI_Barrier(MPI_COMM_WORLD);
 
   for (int64_t level = A.max_level-1; level >= A.min_level; --level) {
     generate_transfer_matrices(A, domain, opts, level, DENSE_MEM, DENSE);
