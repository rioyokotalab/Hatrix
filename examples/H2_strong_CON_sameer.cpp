--- conflicted
+++ resolved
@@ -249,17 +249,6 @@
                                       i * block_size, block_size,
                                       j * block_size, block_size,
                                       kernel);
-<<<<<<< HEAD
-
-          std::cout << "i: " << i << " j: " << j << " level: " << level << " actual: " << norm(actual_matrix)
-                    << " expected: " << norm(expected_matrix) << " diff: " << norm(expected_matrix - actual_matrix) << std::endl;
-=======
-          std::cout << "i: "<< i << " j: " << j << " lvl: " << level  << " expected: " << norm(expected_matrix)
-                    << " actual : " << norm(actual_matrix)
-                    << " diff: " << norm(expected_matrix - actual_matrix)
-                    << std::endl;
-
->>>>>>> 2c1afaac
           error += pow(norm(expected_matrix - actual_matrix), 2);
         }
       }
