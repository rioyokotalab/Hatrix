--- conflicted
+++ resolved
@@ -80,8 +80,6 @@
 using RowLevelMap = RowColMap<Matrix>;
 using ColLevelMap = RowColMap<Matrix>;
 
-<<<<<<< HEAD
-=======
 class RowColLevelMap {
 private:
   std::unordered_map<std::tuple<int64_t, int64_t, int64_t>, Matrix> map;
@@ -100,6 +98,4 @@
   Matrix extract(const std::tuple<int64_t, int64_t, int64_t>& key);
 };
 
-
->>>>>>> 875115b6
 }  // namespace Hatrix