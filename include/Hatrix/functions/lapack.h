--- conflicted
+++ resolved
@@ -31,16 +31,13 @@
 
 void qr(Matrix& A, Matrix& Q, Matrix& R);
 
-<<<<<<< HEAD
 std::tuple<Matrix, std::vector<int64_t>> pivoted_qr(const Matrix& A, int64_t rank);
 
 std::tuple<Matrix, std::vector<int64_t>, int64_t> error_pivoted_qr(const Matrix& A,
                                                                    double error,
                                                                    int64_t max_rank=-1);
-=======
 void rq(Matrix& A, Matrix& R, Matrix& Q);
 
->>>>>>> 59a4f135
 // Compute the storage for Q and R automatically from mode and qr_ret values
 // and return Q and R matrices.
 std::tuple<Matrix, Matrix> qr(const Matrix& A,
