--- conflicted
+++ resolved
@@ -541,16 +541,6 @@
   LAPACKE_dgeqp3(LAPACK_COL_MAJOR, A.rows, A.cols, &A, A.stride, jpvt.data(), tau.data());
 
   int64_t min_dim = A.min_dim();
-<<<<<<< HEAD
-  if (std::abs(A(min_dim-1, min_dim-1)) > error) {
-    throw std::runtime_error("ID failed since the requested error cannot be reached. Min. error= " +
-                             std::to_string(std::abs(A(min_dim-1, min_dim-1))) +
-                             ", requested error= " +
-                             std::to_string(error));
-  }
-
-=======
->>>>>>> bd60fd7d
   int64_t rank = 1;
   // find the right rank for this.
   for (int64_t i = 1; i < min_dim; ++i) {
