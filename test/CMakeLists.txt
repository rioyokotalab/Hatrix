include(GoogleTest)

<<<<<<< HEAD
list(APPEND GTEST_TESTS Matrix arithmetics matmul triangular_matmul lu qr block_dense_lu svd norms)
=======
list(APPEND GTEST_TESTS Matrix arithmetics matmul lu qr block_dense_lu svd norms scale)
>>>>>>> 7872ba86

foreach(TEST ${GTEST_TESTS})
  add_executable(${TEST}_test ${TEST}.cpp)
  target_link_libraries(${TEST}_test Hatrix GTest::gtest_main)
  gtest_add_tests(TARGET ${TEST}_test)
endforeach()<|MERGE_RESOLUTION|>--- conflicted
+++ resolved
@@ -1,10 +1,6 @@
 include(GoogleTest)
 
-<<<<<<< HEAD
-list(APPEND GTEST_TESTS Matrix arithmetics matmul triangular_matmul lu qr block_dense_lu svd norms)
-=======
-list(APPEND GTEST_TESTS Matrix arithmetics matmul lu qr block_dense_lu svd norms scale)
->>>>>>> 7872ba86
+list(APPEND GTEST_TESTS Matrix arithmetics matmul triangular_matmul lu qr block_dense_lu svd norms scale)
 
 foreach(TEST ${GTEST_TESTS})
   add_executable(${TEST}_test ${TEST}.cpp)
