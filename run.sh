#!/bin/bash
#YBATCH -r epyc-7502_8
#SBATCH -N 1
<<<<<<< HEAD
#SBATCH -J HSS
=======
#SBATCH -J GPROF
>>>>>>> 59a4f135
#SBATCH --time=72:00:00

source /etc/profile.d/modules.sh
module load cmake lapack/3.9.0 openmpi/4.0.5 gcc/7.5

<<<<<<< HEAD
# valgrind warnings https://stackoverflow.com/questions/36197527/insight-as-to-why-valgrind-shows-memory-leak-for-intels-mkl-lapacke
# export MKL_DISABLE_FAST_MM=1
# source ~/.bashrc
# make clean#
# export OMP_NUM_THREADS=1
# export MKL_NUM_THREADS=1
make -j HSS_main

echo "CONSTANT ACCURACY CONSTRUCTION"
for data in "1024 1e-5"; do
    set -- $data
    ./bin/HSS_main --N $1 --nleaf 128 --kernel-func laplace --add-diag $2 \
                   --acc 1e-9 --nested-basis 1 --construct-algorithm id_random \
                   --kind-of-geometry circular

    # ./bin/HSS_main --N $1 --nleaf 128 --kernel-func laplace --add-diag $2 \
    #                --acc 1e-9 --nested-basis 1 --construct-algorithm miro \
    #                --kind-of-geometry circular
=======
rm -rf build
mkdir build
cd build
cmake .. -DCMAKE_INSTALL_PREFIX=$PWD -DCMAKE_BUILD_TYPE=Debug -DCMAKE_CXX_FLAGS=-pg -DCMAKE_EXE_LINKER_FLAGS=-pg -DCMAKE_SHARED_LINKER_FLAGS=-pg
make -j all

# 32768
for N in 16384; do
    for matrix_type in 1; do
        for admis in 1000; do
            for rank in 20; do
                ./examples/UMV_H2_far_dense $N $rank 128 $admis 3 geometry_admis 0 $matrix_type
            done
        done
    done
>>>>>>> 59a4f135
done<|MERGE_RESOLUTION|>--- conflicted
+++ resolved
@@ -1,40 +1,17 @@
 #!/bin/bash
 #YBATCH -r epyc-7502_8
 #SBATCH -N 1
-<<<<<<< HEAD
-#SBATCH -J HSS
-=======
 #SBATCH -J GPROF
->>>>>>> 59a4f135
 #SBATCH --time=72:00:00
 
 source /etc/profile.d/modules.sh
 module load cmake lapack/3.9.0 openmpi/4.0.5 gcc/7.5
 
-<<<<<<< HEAD
-# valgrind warnings https://stackoverflow.com/questions/36197527/insight-as-to-why-valgrind-shows-memory-leak-for-intels-mkl-lapacke
-# export MKL_DISABLE_FAST_MM=1
-# source ~/.bashrc
-# make clean#
-# export OMP_NUM_THREADS=1
-# export MKL_NUM_THREADS=1
-make -j HSS_main
-
-echo "CONSTANT ACCURACY CONSTRUCTION"
-for data in "1024 1e-5"; do
-    set -- $data
-    ./bin/HSS_main --N $1 --nleaf 128 --kernel-func laplace --add-diag $2 \
-                   --acc 1e-9 --nested-basis 1 --construct-algorithm id_random \
-                   --kind-of-geometry circular
-
-    # ./bin/HSS_main --N $1 --nleaf 128 --kernel-func laplace --add-diag $2 \
-    #                --acc 1e-9 --nested-basis 1 --construct-algorithm miro \
-    #                --kind-of-geometry circular
-=======
 rm -rf build
 mkdir build
 cd build
-cmake .. -DCMAKE_INSTALL_PREFIX=$PWD -DCMAKE_BUILD_TYPE=Debug -DCMAKE_CXX_FLAGS=-pg -DCMAKE_EXE_LINKER_FLAGS=-pg -DCMAKE_SHARED_LINKER_FLAGS=-pg
+cmake .. -DCMAKE_INSTALL_PREFIX=$PWD -DCMAKE_BUILD_TYPE=Debug \
+      -DCMAKE_CXX_FLAGS=-pg -DCMAKE_EXE_LINKER_FLAGS=-pg -DCMAKE_SHARED_LINKER_FLAGS=-pg
 make -j all
 
 # 32768
@@ -46,5 +23,4 @@
             done
         done
     done
->>>>>>> 59a4f135
 done